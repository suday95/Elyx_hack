--- conflicted
+++ resolved
@@ -1,782 +1,492 @@
-datetime,sender,role,message,tags,linked_intervention_id
-<<<<<<< HEAD
-2025-01-01 00:00,member,Member,"Weekly update: travel light, stayed on plan about 70%. Sleep was okay.",progress;weekly,
-2025-01-01 00:00,coach,Coach,Thanks for the update. Keep hydration up on travel days; we will hold volume this week.,plan;advice,
-2025-01-08 00:00,member,Member,"Weekly update: travel light, stayed on plan about 70%. Sleep was okay.",progress;weekly,
-2025-01-08 00:00,coach,Coach,Thanks for the update. Keep hydration up on travel days; we will hold volume this week.,plan;advice,
-2025-01-15 00:00,member,Member,"Weekly update: travel light, stayed on plan about 70%. Sleep was okay.",progress;weekly,
-2025-01-15 00:00,coach,Coach,Thanks for the update. Keep hydration up on travel days; we will hold volume this week.,plan;advice,
-2025-01-22 00:00,member,Member,"Weekly update: travel light, stayed on plan about 70%. Sleep was okay.",progress;weekly,
-2025-01-22 00:00,coach,Coach,Thanks for the update. Keep hydration up on travel days; we will hold volume this week.,plan;advice,
-2025-01-29 00:00,member,Member,"Weekly update: travel light, stayed on plan about 70%. Sleep was okay.",progress;weekly,
-2025-01-29 00:00,coach,Coach,Thanks for the update. Keep hydration up on travel days; we will hold volume this week.,plan;advice,
-2025-02-05 00:00,member,Member,"Weekly update: travel light, stayed on plan about 70%. Sleep was okay.",progress;weekly,
-2025-02-05 00:00,coach,Coach,Thanks for the update. Keep hydration up on travel days; we will hold volume this week.,plan;advice,
-2025-02-12 00:00,member,Member,"Weekly update: travel light, stayed on plan about 70%. Sleep was okay.",progress;weekly,
-2025-02-12 00:00,coach,Coach,Thanks for the update. Keep hydration up on travel days; we will hold volume this week.,plan;advice,
-2025-02-19 00:00,member,Member,"Weekly update: travel light, stayed on plan about 70%. Sleep was okay.",progress;weekly,
-2025-02-19 00:00,coach,Coach,Thanks for the update. Keep hydration up on travel days; we will hold volume this week.,plan;advice,
-2025-02-26 00:00,member,Member,"Weekly update: travel light, stayed on plan about 70%. Sleep was okay.",progress;weekly,
-2025-02-26 00:00,coach,Coach,Thanks for the update. Keep hydration up on travel days; we will hold volume this week.,plan;advice,
-2025-03-05 00:00,member,Member,"Weekly update: travel light, stayed on plan about 70%. Sleep was okay.",progress;weekly,
-2025-03-05 00:00,coach,Coach,Thanks for the update. Keep hydration up on travel days; we will hold volume this week.,plan;advice,
-2025-03-12 00:00,member,Member,"Weekly update: travel light, stayed on plan about 70%. Sleep was okay.",progress;weekly,
-2025-03-12 00:00,coach,Coach,Thanks for the update. Keep hydration up on travel days; we will hold volume this week.,plan;advice,
-2025-03-19 00:00,member,Member,"Weekly update: travel light, stayed on plan about 70%. Sleep was okay.",progress;weekly,
-2025-03-19 00:00,coach,Coach,Thanks for the update. Keep hydration up on travel days; we will hold volume this week.,plan;advice,
-2025-03-26 00:00,member,Member,"Weekly update: travel light, stayed on plan about 70%. Sleep was okay.",progress;weekly,
-2025-03-26 00:00,coach,Coach,Thanks for the update. Keep hydration up on travel days; we will hold volume this week.,plan;advice,
-2025-04-02 00:00,member,Member,"Weekly update: travel light, stayed on plan about 70%. Sleep was okay.",progress;weekly,
-2025-04-02 00:00,coach,Coach,Thanks for the update. Keep hydration up on travel days; we will hold volume this week.,plan;advice,
-2025-04-09 00:00,member,Member,"Weekly update: travel light, stayed on plan about 70%. Sleep was okay.",progress;weekly,
-2025-04-09 00:00,coach,Coach,Thanks for the update. Keep hydration up on travel days; we will hold volume this week.,plan;advice,
-2025-04-16 00:00,member,Member,"Weekly update: travel light, stayed on plan about 70%. Sleep was okay.",progress;weekly,
-2025-04-16 00:00,coach,Coach,Thanks for the update. Keep hydration up on travel days; we will hold volume this week.,plan;advice,
-2025-04-23 00:00,member,Member,"Weekly update: travel light, stayed on plan about 70%. Sleep was okay.",progress;weekly,
-2025-04-23 00:00,coach,Coach,Thanks for the update. Keep hydration up on travel days; we will hold volume this week.,plan;advice,
-2025-04-30 00:00,member,Member,"Weekly update: travel light, stayed on plan about 70%. Sleep was okay.",progress;weekly,
-2025-04-30 00:00,coach,Coach,Thanks for the update. Keep hydration up on travel days; we will hold volume this week.,plan;advice,
-2025-05-07 00:00,member,Member,"Weekly update: travel light, stayed on plan about 70%. Sleep was okay.",progress;weekly,
-2025-05-07 00:00,coach,Coach,Thanks for the update. Keep hydration up on travel days; we will hold volume this week.,plan;advice,
-2025-05-14 00:00,member,Member,"Weekly update: travel light, stayed on plan about 70%. Sleep was okay.",progress;weekly,
-2025-05-14 00:00,coach,Coach,Thanks for the update. Keep hydration up on travel days; we will hold volume this week.,plan;advice,
-2025-05-21 00:00,member,Member,"Weekly update: travel light, stayed on plan about 70%. Sleep was okay.",progress;weekly,
-2025-05-21 00:00,coach,Coach,Thanks for the update. Keep hydration up on travel days; we will hold volume this week.,plan;advice,
-2025-05-28 00:00,member,Member,"Weekly update: travel light, stayed on plan about 70%. Sleep was okay.",progress;weekly,
-2025-05-28 00:00,coach,Coach,Thanks for the update. Keep hydration up on travel days; we will hold volume this week.,plan;advice,
-2025-06-04 00:00,member,Member,"Weekly update: travel light, stayed on plan about 70%. Sleep was okay.",progress;weekly,
-2025-06-04 00:00,coach,Coach,Thanks for the update. Keep hydration up on travel days; we will hold volume this week.,plan;advice,
-2025-06-11 00:00,member,Member,"Weekly update: travel light, stayed on plan about 70%. Sleep was okay.",progress;weekly,
-2025-06-11 00:00,coach,Coach,Thanks for the update. Keep hydration up on travel days; we will hold volume this week.,plan;advice,
-2025-06-18 00:00,member,Member,"Weekly update: travel light, stayed on plan about 70%. Sleep was okay.",progress;weekly,
-2025-06-18 00:00,coach,Coach,Thanks for the update. Keep hydration up on travel days; we will hold volume this week.,plan;advice,
-2025-06-25 00:00,member,Member,"Weekly update: travel light, stayed on plan about 70%. Sleep was okay.",progress;weekly,
-2025-06-25 00:00,coach,Coach,Thanks for the update. Keep hydration up on travel days; we will hold volume this week.,plan;advice,
-2025-07-02 00:00,member,Member,"Weekly update: travel light, stayed on plan about 70%. Sleep was okay.",progress;weekly,
-2025-07-02 00:00,coach,Coach,Thanks for the update. Keep hydration up on travel days; we will hold volume this week.,plan;advice,
-2025-07-09 00:00,member,Member,"Weekly update: travel light, stayed on plan about 70%. Sleep was okay.",progress;weekly,
-2025-07-09 00:00,coach,Coach,Thanks for the update. Keep hydration up on travel days; we will hold volume this week.,plan;advice,
-2025-07-16 00:00,member,Member,"Weekly update: travel light, stayed on plan about 70%. Sleep was okay.",progress;weekly,
-2025-07-16 00:00,coach,Coach,Thanks for the update. Keep hydration up on travel days; we will hold volume this week.,plan;advice,
-2025-07-23 00:00,member,Member,"Weekly update: travel light, stayed on plan about 70%. Sleep was okay.",progress;weekly,
-2025-07-23 00:00,coach,Coach,Thanks for the update. Keep hydration up on travel days; we will hold volume this week.,plan;advice,
-2025-07-30 00:00,member,Member,"Weekly update: travel light, stayed on plan about 70%. Sleep was okay.",progress;weekly,
-2025-07-30 00:00,coach,Coach,Thanks for the update. Keep hydration up on travel days; we will hold volume this week.,plan;advice,
-2025-08-06 00:00,member,Member,"Weekly update: travel light, stayed on plan about 70%. Sleep was okay.",progress;weekly,
-2025-08-06 00:00,coach,Coach,Thanks for the update. Keep hydration up on travel days; we will hold volume this week.,plan;advice,
-2025-08-13 00:00,member,Member,"Weekly update: travel light, stayed on plan about 70%. Sleep was okay.",progress;weekly,
-2025-08-13 00:00,coach,Coach,Thanks for the update. Keep hydration up on travel days; we will hold volume this week.,plan;advice,
-2025-08-20 00:00,member,Member,"Weekly update: travel light, stayed on plan about 70%. Sleep was okay.",progress;weekly,
-2025-08-20 00:00,coach,Coach,Thanks for the update. Keep hydration up on travel days; we will hold volume this week.,plan;advice,
-2025-08-27 00:00,member,Member,"Weekly update: travel light, stayed on plan about 70%. Sleep was okay.",progress;weekly,
-2025-08-27 00:00,coach,Coach,Thanks for the update. Keep hydration up on travel days; we will hold volume this week.,plan;advice,
-2025-01-19 10:00,coach,Coach,Triggered CV-01 due to rhr_7d_avg=73.1. Action: deload week; sleep hygiene; -20% intensity.,intervention,CV-01
-2025-01-20 10:00,coach,Coach,Triggered CV-01 due to rhr_7d_avg=74.0. Action: deload week; sleep hygiene; -20% intensity.,intervention,CV-01
-2025-01-21 10:00,coach,Coach,Triggered CV-01 due to rhr_7d_avg=74.9. Action: deload week; sleep hygiene; -20% intensity.,intervention,CV-01
-2025-01-22 10:00,coach,Coach,Triggered CV-01 due to rhr_7d_avg=75.0. Action: deload week; sleep hygiene; -20% intensity.,intervention,CV-01
-2025-01-23 10:00,coach,Coach,Triggered CV-01 due to rhr_7d_avg=74.9. Action: deload week; sleep hygiene; -20% intensity.,intervention,CV-01
-2025-01-24 10:00,coach,Coach,Triggered CV-01 due to rhr_7d_avg=74.9. Action: deload week; sleep hygiene; -20% intensity.,intervention,CV-01
-2025-01-25 10:00,coach,Coach,Triggered CV-01 due to rhr_7d_avg=74.7. Action: deload week; sleep hygiene; -20% intensity.,intervention,CV-01
-2025-01-26 10:00,coach,Coach,Triggered CV-01 due to rhr_7d_avg=74.6. Action: deload week; sleep hygiene; -20% intensity.,intervention,CV-01
-2025-01-27 10:00,coach,Coach,Triggered CV-01 due to rhr_7d_avg=74.6. Action: deload week; sleep hygiene; -20% intensity.,intervention,CV-01
-2025-01-28 10:00,coach,Coach,Triggered CV-01 due to rhr_7d_avg=74.6. Action: deload week; sleep hygiene; -20% intensity.,intervention,CV-01
-2025-01-29 10:00,coach,Coach,Triggered CV-01 due to rhr_7d_avg=74.6. Action: deload week; sleep hygiene; -20% intensity.,intervention,CV-01
-2025-01-30 10:00,coach,Coach,Triggered CV-01 due to rhr_7d_avg=74.7. Action: deload week; sleep hygiene; -20% intensity.,intervention,CV-01
-2025-01-31 10:00,coach,Coach,Triggered CV-01 due to rhr_7d_avg=74.7. Action: deload week; sleep hygiene; -20% intensity.,intervention,CV-01
-2025-02-01 10:00,coach,Coach,Triggered CV-01 due to rhr_7d_avg=74.9. Action: deload week; sleep hygiene; -20% intensity.,intervention,CV-01
-2025-02-02 10:00,coach,Coach,Triggered CV-01 due to rhr_7d_avg=75.0. Action: deload week; sleep hygiene; -20% intensity.,intervention,CV-01
-2025-02-03 10:00,coach,Coach,Triggered CV-01 due to rhr_7d_avg=75.0. Action: deload week; sleep hygiene; -20% intensity.,intervention,CV-01
-2025-02-04 10:00,coach,Coach,Triggered CV-01 due to rhr_7d_avg=75.0. Action: deload week; sleep hygiene; -20% intensity.,intervention,CV-01
-2025-02-05 10:00,coach,Coach,Triggered CV-01 due to rhr_7d_avg=74.7. Action: deload week; sleep hygiene; -20% intensity.,intervention,CV-01
-2025-02-06 10:00,coach,Coach,Triggered CV-01 due to rhr_7d_avg=74.4. Action: deload week; sleep hygiene; -20% intensity.,intervention,CV-01
-2025-02-07 10:00,coach,Coach,Triggered CV-01 due to rhr_7d_avg=74.0. Action: deload week; sleep hygiene; -20% intensity.,intervention,CV-01
-2025-02-08 10:00,coach,Coach,Triggered CV-01 due to rhr_7d_avg=73.7. Action: deload week; sleep hygiene; -20% intensity.,intervention,CV-01
-2025-02-09 10:00,coach,Coach,Triggered CV-01 due to rhr_7d_avg=73.3. Action: deload week; sleep hygiene; -20% intensity.,intervention,CV-01
-2025-02-12 10:00,coach,Coach,Triggered CV-01 due to rhr_7d_avg=73.1. Action: deload week; sleep hygiene; -20% intensity.,intervention,CV-01
-2025-02-13 10:00,coach,Coach,Triggered CV-01 due to rhr_7d_avg=73.4. Action: deload week; sleep hygiene; -20% intensity.,intervention,CV-01
-2025-02-14 10:00,coach,Coach,Triggered CV-01 due to rhr_7d_avg=73.9. Action: deload week; sleep hygiene; -20% intensity.,intervention,CV-01
-2025-02-15 10:00,coach,Coach,Triggered CV-01 due to rhr_7d_avg=74.1. Action: deload week; sleep hygiene; -20% intensity.,intervention,CV-01
-2025-02-16 10:00,coach,Coach,Triggered CV-01 due to rhr_7d_avg=74.6. Action: deload week; sleep hygiene; -20% intensity.,intervention,CV-01
-2025-02-17 10:00,coach,Coach,Triggered CV-01 due to rhr_7d_avg=74.9. Action: deload week; sleep hygiene; -20% intensity.,intervention,CV-01
-2025-02-18 10:00,coach,Coach,Triggered CV-01 due to rhr_7d_avg=74.9. Action: deload week; sleep hygiene; -20% intensity.,intervention,CV-01
-2025-02-19 10:00,coach,Coach,Triggered CV-01 due to rhr_7d_avg=74.7. Action: deload week; sleep hygiene; -20% intensity.,intervention,CV-01
-2025-02-20 10:00,coach,Coach,Triggered CV-01 due to rhr_7d_avg=74.6. Action: deload week; sleep hygiene; -20% intensity.,intervention,CV-01
-2025-02-21 10:00,coach,Coach,Triggered CV-01 due to rhr_7d_avg=74.4. Action: deload week; sleep hygiene; -20% intensity.,intervention,CV-01
-2025-02-22 10:00,coach,Coach,Triggered CV-01 due to rhr_7d_avg=74.1. Action: deload week; sleep hygiene; -20% intensity.,intervention,CV-01
-2025-02-23 10:00,coach,Coach,Triggered CV-01 due to rhr_7d_avg=73.9. Action: deload week; sleep hygiene; -20% intensity.,intervention,CV-01
-2025-02-24 10:00,coach,Coach,Triggered CV-01 due to rhr_7d_avg=73.6. Action: deload week; sleep hygiene; -20% intensity.,intervention,CV-01
-2025-02-25 10:00,coach,Coach,Triggered CV-01 due to rhr_7d_avg=73.3. Action: deload week; sleep hygiene; -20% intensity.,intervention,CV-01
-2025-02-26 10:00,coach,Coach,Triggered CV-01 due to rhr_7d_avg=73.4. Action: deload week; sleep hygiene; -20% intensity.,intervention,CV-01
-2025-02-27 10:00,coach,Coach,Triggered CV-01 due to rhr_7d_avg=73.6. Action: deload week; sleep hygiene; -20% intensity.,intervention,CV-01
-2025-02-28 10:00,coach,Coach,Triggered CV-01 due to rhr_7d_avg=73.7. Action: deload week; sleep hygiene; -20% intensity.,intervention,CV-01
-2025-03-01 10:00,coach,Coach,Triggered CV-01 due to rhr_7d_avg=74.0. Action: deload week; sleep hygiene; -20% intensity.,intervention,CV-01
-2025-03-02 10:00,coach,Coach,Triggered CV-01 due to rhr_7d_avg=74.3. Action: deload week; sleep hygiene; -20% intensity.,intervention,CV-01
-2025-03-03 10:00,coach,Coach,Triggered CV-01 due to rhr_7d_avg=74.6. Action: deload week; sleep hygiene; -20% intensity.,intervention,CV-01
-2025-03-04 10:00,coach,Coach,Triggered CV-01 due to rhr_7d_avg=74.9. Action: deload week; sleep hygiene; -20% intensity.,intervention,CV-01
-2025-03-05 10:00,coach,Coach,Triggered CV-01 due to rhr_7d_avg=74.6. Action: deload week; sleep hygiene; -20% intensity.,intervention,CV-01
-2025-03-06 10:00,coach,Coach,Triggered CV-01 due to rhr_7d_avg=74.4. Action: deload week; sleep hygiene; -20% intensity.,intervention,CV-01
-2025-03-07 10:00,coach,Coach,Triggered CV-01 due to rhr_7d_avg=74.3. Action: deload week; sleep hygiene; -20% intensity.,intervention,CV-01
-2025-03-08 10:00,coach,Coach,Triggered CV-01 due to rhr_7d_avg=74.3. Action: deload week; sleep hygiene; -20% intensity.,intervention,CV-01
-2025-03-09 10:00,coach,Coach,Triggered CV-01 due to rhr_7d_avg=74.1. Action: deload week; sleep hygiene; -20% intensity.,intervention,CV-01
-2025-03-10 10:00,coach,Coach,Triggered CV-01 due to rhr_7d_avg=74.1. Action: deload week; sleep hygiene; -20% intensity.,intervention,CV-01
-2025-03-11 10:00,coach,Coach,Triggered CV-01 due to rhr_7d_avg=74.1. Action: deload week; sleep hygiene; -20% intensity.,intervention,CV-01
-2025-03-12 10:00,coach,Coach,Triggered CV-01 due to rhr_7d_avg=74.4. Action: deload week; sleep hygiene; -20% intensity.,intervention,CV-01
-2025-03-13 10:00,coach,Coach,Triggered CV-01 due to rhr_7d_avg=74.6. Action: deload week; sleep hygiene; -20% intensity.,intervention,CV-01
-2025-03-14 10:00,coach,Coach,Triggered CV-01 due to rhr_7d_avg=74.7. Action: deload week; sleep hygiene; -20% intensity.,intervention,CV-01
-2025-03-15 10:00,coach,Coach,Triggered CV-01 due to rhr_7d_avg=74.7. Action: deload week; sleep hygiene; -20% intensity.,intervention,CV-01
-2025-03-16 10:00,coach,Coach,Triggered CV-01 due to rhr_7d_avg=74.9. Action: deload week; sleep hygiene; -20% intensity.,intervention,CV-01
-2025-03-17 10:00,coach,Coach,Triggered CV-01 due to rhr_7d_avg=74.9. Action: deload week; sleep hygiene; -20% intensity.,intervention,CV-01
-2025-03-18 10:00,coach,Coach,Triggered CV-01 due to rhr_7d_avg=75.0. Action: deload week; sleep hygiene; -20% intensity.,intervention,CV-01
-2025-03-19 10:00,coach,Coach,Triggered CV-01 due to rhr_7d_avg=75.0. Action: deload week; sleep hygiene; -20% intensity.,intervention,CV-01
-2025-03-20 10:00,coach,Coach,Triggered CV-01 due to rhr_7d_avg=75.0. Action: deload week; sleep hygiene; -20% intensity.,intervention,CV-01
-2025-03-21 10:00,coach,Coach,Triggered CV-01 due to rhr_7d_avg=74.9. Action: deload week; sleep hygiene; -20% intensity.,intervention,CV-01
-2025-03-22 10:00,coach,Coach,Triggered CV-01 due to rhr_7d_avg=74.9. Action: deload week; sleep hygiene; -20% intensity.,intervention,CV-01
-2025-03-23 10:00,coach,Coach,Triggered CV-01 due to rhr_7d_avg=74.9. Action: deload week; sleep hygiene; -20% intensity.,intervention,CV-01
-2025-03-24 10:00,coach,Coach,Triggered CV-01 due to rhr_7d_avg=74.9. Action: deload week; sleep hygiene; -20% intensity.,intervention,CV-01
-2025-03-25 10:00,coach,Coach,Triggered CV-01 due to rhr_7d_avg=74.9. Action: deload week; sleep hygiene; -20% intensity.,intervention,CV-01
-2025-03-26 10:00,coach,Coach,Triggered CV-01 due to rhr_7d_avg=74.9. Action: deload week; sleep hygiene; -20% intensity.,intervention,CV-01
-2025-03-27 10:00,coach,Coach,Triggered CV-01 due to rhr_7d_avg=74.9. Action: deload week; sleep hygiene; -20% intensity.,intervention,CV-01
-2025-03-28 10:00,coach,Coach,Triggered CV-01 due to rhr_7d_avg=75.0. Action: deload week; sleep hygiene; -20% intensity.,intervention,CV-01
-2025-03-29 10:00,coach,Coach,Triggered CV-01 due to rhr_7d_avg=75.0. Action: deload week; sleep hygiene; -20% intensity.,intervention,CV-01
-2025-03-30 10:00,coach,Coach,Triggered CV-01 due to rhr_7d_avg=75.0. Action: deload week; sleep hygiene; -20% intensity.,intervention,CV-01
-2025-03-31 10:00,coach,Coach,Triggered CV-01 due to rhr_7d_avg=75.0. Action: deload week; sleep hygiene; -20% intensity.,intervention,CV-01
-2025-04-01 10:00,coach,Coach,Triggered CV-01 due to rhr_7d_avg=75.0. Action: deload week; sleep hygiene; -20% intensity.,intervention,CV-01
-2025-04-02 10:00,coach,Coach,Triggered CV-01 due to rhr_7d_avg=74.9. Action: deload week; sleep hygiene; -20% intensity.,intervention,CV-01
-2025-04-03 10:00,coach,Coach,Triggered CV-01 due to rhr_7d_avg=74.6. Action: deload week; sleep hygiene; -20% intensity.,intervention,CV-01
-2025-04-04 10:00,coach,Coach,Triggered CV-01 due to rhr_7d_avg=74.4. Action: deload week; sleep hygiene; -20% intensity.,intervention,CV-01
-2025-04-05 10:00,coach,Coach,Triggered CV-01 due to rhr_7d_avg=74.4. Action: deload week; sleep hygiene; -20% intensity.,intervention,CV-01
-2025-04-06 10:00,coach,Coach,Triggered CV-01 due to rhr_7d_avg=74.4. Action: deload week; sleep hygiene; -20% intensity.,intervention,CV-01
-2025-04-07 10:00,coach,Coach,Triggered CV-01 due to rhr_7d_avg=74.4. Action: deload week; sleep hygiene; -20% intensity.,intervention,CV-01
-2025-04-08 10:00,coach,Coach,Triggered CV-01 due to rhr_7d_avg=74.4. Action: deload week; sleep hygiene; -20% intensity.,intervention,CV-01
-2025-04-09 10:00,coach,Coach,Triggered CV-01 due to rhr_7d_avg=74.6. Action: deload week; sleep hygiene; -20% intensity.,intervention,CV-01
-2025-04-10 10:00,coach,Coach,Triggered CV-01 due to rhr_7d_avg=74.9. Action: deload week; sleep hygiene; -20% intensity.,intervention,CV-01
-2025-04-11 10:00,coach,Coach,Triggered CV-01 due to rhr_7d_avg=75.0. Action: deload week; sleep hygiene; -20% intensity.,intervention,CV-01
-2025-04-12 10:00,coach,Coach,Triggered CV-01 due to rhr_7d_avg=75.0. Action: deload week; sleep hygiene; -20% intensity.,intervention,CV-01
-2025-04-13 10:00,coach,Coach,Triggered CV-01 due to rhr_7d_avg=75.0. Action: deload week; sleep hygiene; -20% intensity.,intervention,CV-01
-2025-04-14 10:00,coach,Coach,Triggered CV-01 due to rhr_7d_avg=75.0. Action: deload week; sleep hygiene; -20% intensity.,intervention,CV-01
-2025-04-15 10:00,coach,Coach,Triggered CV-01 due to rhr_7d_avg=75.0. Action: deload week; sleep hygiene; -20% intensity.,intervention,CV-01
-2025-04-16 10:00,coach,Coach,Triggered CV-01 due to rhr_7d_avg=75.0. Action: deload week; sleep hygiene; -20% intensity.,intervention,CV-01
-2025-04-17 10:00,coach,Coach,Triggered CV-01 due to rhr_7d_avg=75.0. Action: deload week; sleep hygiene; -20% intensity.,intervention,CV-01
-2025-04-18 10:00,coach,Coach,Triggered CV-01 due to rhr_7d_avg=75.0. Action: deload week; sleep hygiene; -20% intensity.,intervention,CV-01
-2025-04-19 10:00,coach,Coach,Triggered CV-01 due to rhr_7d_avg=74.9. Action: deload week; sleep hygiene; -20% intensity.,intervention,CV-01
-2025-04-20 10:00,coach,Coach,Triggered CV-01 due to rhr_7d_avg=74.9. Action: deload week; sleep hygiene; -20% intensity.,intervention,CV-01
-2025-04-21 10:00,coach,Coach,Triggered CV-01 due to rhr_7d_avg=74.9. Action: deload week; sleep hygiene; -20% intensity.,intervention,CV-01
-2025-04-22 10:00,coach,Coach,Triggered CV-01 due to rhr_7d_avg=74.9. Action: deload week; sleep hygiene; -20% intensity.,intervention,CV-01
-2025-04-23 10:00,coach,Coach,Triggered CV-01 due to rhr_7d_avg=74.9. Action: deload week; sleep hygiene; -20% intensity.,intervention,CV-01
-2025-04-24 10:00,coach,Coach,Triggered CV-01 due to rhr_7d_avg=74.9. Action: deload week; sleep hygiene; -20% intensity.,intervention,CV-01
-2025-04-25 10:00,coach,Coach,Triggered CV-01 due to rhr_7d_avg=74.9. Action: deload week; sleep hygiene; -20% intensity.,intervention,CV-01
-2025-04-26 10:00,coach,Coach,Triggered CV-01 due to rhr_7d_avg=75.0. Action: deload week; sleep hygiene; -20% intensity.,intervention,CV-01
-2025-04-27 10:00,coach,Coach,Triggered CV-01 due to rhr_7d_avg=75.0. Action: deload week; sleep hygiene; -20% intensity.,intervention,CV-01
-2025-04-28 10:00,coach,Coach,Triggered CV-01 due to rhr_7d_avg=75.0. Action: deload week; sleep hygiene; -20% intensity.,intervention,CV-01
-2025-04-29 10:00,coach,Coach,Triggered CV-01 due to rhr_7d_avg=75.0. Action: deload week; sleep hygiene; -20% intensity.,intervention,CV-01
-2025-04-30 10:00,coach,Coach,Triggered CV-01 due to rhr_7d_avg=75.0. Action: deload week; sleep hygiene; -20% intensity.,intervention,CV-01
-2025-05-01 10:00,coach,Coach,Triggered CV-01 due to rhr_7d_avg=75.0. Action: deload week; sleep hygiene; -20% intensity.,intervention,CV-01
-2025-05-02 10:00,coach,Coach,Triggered CV-01 due to rhr_7d_avg=74.9. Action: deload week; sleep hygiene; -20% intensity.,intervention,CV-01
-2025-05-03 10:00,coach,Coach,Triggered CV-01 due to rhr_7d_avg=74.7. Action: deload week; sleep hygiene; -20% intensity.,intervention,CV-01
-2025-05-04 10:00,coach,Coach,Triggered CV-01 due to rhr_7d_avg=74.6. Action: deload week; sleep hygiene; -20% intensity.,intervention,CV-01
-2025-05-05 10:00,coach,Coach,Triggered CV-01 due to rhr_7d_avg=74.6. Action: deload week; sleep hygiene; -20% intensity.,intervention,CV-01
-2025-05-06 10:00,coach,Coach,Triggered CV-01 due to rhr_7d_avg=74.6. Action: deload week; sleep hygiene; -20% intensity.,intervention,CV-01
-2025-05-07 10:00,coach,Coach,Triggered CV-01 due to rhr_7d_avg=74.6. Action: deload week; sleep hygiene; -20% intensity.,intervention,CV-01
-2025-05-08 10:00,coach,Coach,Triggered CV-01 due to rhr_7d_avg=74.6. Action: deload week; sleep hygiene; -20% intensity.,intervention,CV-01
-2025-05-09 10:00,coach,Coach,Triggered CV-01 due to rhr_7d_avg=74.7. Action: deload week; sleep hygiene; -20% intensity.,intervention,CV-01
-2025-05-10 10:00,coach,Coach,Triggered CV-01 due to rhr_7d_avg=74.9. Action: deload week; sleep hygiene; -20% intensity.,intervention,CV-01
-2025-05-11 10:00,coach,Coach,Triggered CV-01 due to rhr_7d_avg=75.0. Action: deload week; sleep hygiene; -20% intensity.,intervention,CV-01
-2025-05-12 10:00,coach,Coach,Triggered CV-01 due to rhr_7d_avg=75.0. Action: deload week; sleep hygiene; -20% intensity.,intervention,CV-01
-2025-05-13 10:00,coach,Coach,Triggered CV-01 due to rhr_7d_avg=74.9. Action: deload week; sleep hygiene; -20% intensity.,intervention,CV-01
-2025-05-14 10:00,coach,Coach,Triggered CV-01 due to rhr_7d_avg=74.4. Action: deload week; sleep hygiene; -20% intensity.,intervention,CV-01
-2025-05-15 10:00,coach,Coach,Triggered CV-01 due to rhr_7d_avg=74.1. Action: deload week; sleep hygiene; -20% intensity.,intervention,CV-01
-2025-05-16 10:00,coach,Coach,Triggered CV-01 due to rhr_7d_avg=73.9. Action: deload week; sleep hygiene; -20% intensity.,intervention,CV-01
-2025-05-17 10:00,coach,Coach,Triggered CV-01 due to rhr_7d_avg=73.6. Action: deload week; sleep hygiene; -20% intensity.,intervention,CV-01
-2025-05-18 10:00,coach,Coach,Triggered CV-01 due to rhr_7d_avg=73.1. Action: deload week; sleep hygiene; -20% intensity.,intervention,CV-01
-2025-05-21 10:00,coach,Coach,Triggered CV-01 due to rhr_7d_avg=72.3. Action: deload week; sleep hygiene; -20% intensity.,intervention,CV-01
-2025-05-24 10:00,coach,Coach,Triggered CV-01 due to rhr_7d_avg=73.1. Action: deload week; sleep hygiene; -20% intensity.,intervention,CV-01
-2025-05-25 10:00,coach,Coach,Triggered CV-01 due to rhr_7d_avg=73.6. Action: deload week; sleep hygiene; -20% intensity.,intervention,CV-01
-2025-05-26 10:00,coach,Coach,Triggered CV-01 due to rhr_7d_avg=74.0. Action: deload week; sleep hygiene; -20% intensity.,intervention,CV-01
-2025-05-27 10:00,coach,Coach,Triggered CV-01 due to rhr_7d_avg=74.6. Action: deload week; sleep hygiene; -20% intensity.,intervention,CV-01
-2025-05-28 10:00,coach,Coach,Triggered CV-01 due to rhr_7d_avg=75.0. Action: deload week; sleep hygiene; -20% intensity.,intervention,CV-01
-2025-05-29 10:00,coach,Coach,Triggered CV-01 due to rhr_7d_avg=74.9. Action: deload week; sleep hygiene; -20% intensity.,intervention,CV-01
-2025-05-30 10:00,coach,Coach,Triggered CV-01 due to rhr_7d_avg=74.7. Action: deload week; sleep hygiene; -20% intensity.,intervention,CV-01
-2025-05-31 10:00,coach,Coach,Triggered CV-01 due to rhr_7d_avg=74.6. Action: deload week; sleep hygiene; -20% intensity.,intervention,CV-01
-2025-06-01 10:00,coach,Coach,Triggered CV-01 due to rhr_7d_avg=74.6. Action: deload week; sleep hygiene; -20% intensity.,intervention,CV-01
-2025-06-02 10:00,coach,Coach,Triggered CV-01 due to rhr_7d_avg=74.3. Action: deload week; sleep hygiene; -20% intensity.,intervention,CV-01
-2025-06-03 10:00,coach,Coach,Triggered CV-01 due to rhr_7d_avg=74.0. Action: deload week; sleep hygiene; -20% intensity.,intervention,CV-01
-2025-06-04 10:00,coach,Coach,Triggered CV-01 due to rhr_7d_avg=74.0. Action: deload week; sleep hygiene; -20% intensity.,intervention,CV-01
-2025-06-05 10:00,coach,Coach,Triggered CV-01 due to rhr_7d_avg=74.1. Action: deload week; sleep hygiene; -20% intensity.,intervention,CV-01
-2025-06-06 10:00,coach,Coach,Triggered CV-01 due to rhr_7d_avg=74.3. Action: deload week; sleep hygiene; -20% intensity.,intervention,CV-01
-2025-06-07 10:00,coach,Coach,Triggered CV-01 due to rhr_7d_avg=74.4. Action: deload week; sleep hygiene; -20% intensity.,intervention,CV-01
-2025-06-08 10:00,coach,Coach,Triggered CV-01 due to rhr_7d_avg=74.4. Action: deload week; sleep hygiene; -20% intensity.,intervention,CV-01
-2025-06-09 10:00,coach,Coach,Triggered CV-01 due to rhr_7d_avg=74.7. Action: deload week; sleep hygiene; -20% intensity.,intervention,CV-01
-2025-06-10 10:00,coach,Coach,Triggered CV-01 due to rhr_7d_avg=75.0. Action: deload week; sleep hygiene; -20% intensity.,intervention,CV-01
-2025-06-11 10:00,coach,Coach,Triggered CV-01 due to rhr_7d_avg=74.9. Action: deload week; sleep hygiene; -20% intensity.,intervention,CV-01
-2025-06-12 10:00,coach,Coach,Triggered CV-01 due to rhr_7d_avg=74.7. Action: deload week; sleep hygiene; -20% intensity.,intervention,CV-01
-2025-06-13 10:00,coach,Coach,Triggered CV-01 due to rhr_7d_avg=74.7. Action: deload week; sleep hygiene; -20% intensity.,intervention,CV-01
-2025-06-14 10:00,coach,Coach,Triggered CV-01 due to rhr_7d_avg=74.6. Action: deload week; sleep hygiene; -20% intensity.,intervention,CV-01
-2025-06-15 10:00,coach,Coach,Triggered CV-01 due to rhr_7d_avg=74.4. Action: deload week; sleep hygiene; -20% intensity.,intervention,CV-01
-2025-06-16 10:00,coach,Coach,Triggered CV-01 due to rhr_7d_avg=74.1. Action: deload week; sleep hygiene; -20% intensity.,intervention,CV-01
-2025-06-17 10:00,coach,Coach,Triggered CV-01 due to rhr_7d_avg=73.9. Action: deload week; sleep hygiene; -20% intensity.,intervention,CV-01
-2025-06-18 10:00,coach,Coach,Triggered CV-01 due to rhr_7d_avg=74.0. Action: deload week; sleep hygiene; -20% intensity.,intervention,CV-01
-2025-06-19 10:00,coach,Coach,Triggered CV-01 due to rhr_7d_avg=74.1. Action: deload week; sleep hygiene; -20% intensity.,intervention,CV-01
-2025-06-20 10:00,coach,Coach,Triggered CV-01 due to rhr_7d_avg=74.1. Action: deload week; sleep hygiene; -20% intensity.,intervention,CV-01
-2025-06-21 10:00,coach,Coach,Triggered CV-01 due to rhr_7d_avg=74.3. Action: deload week; sleep hygiene; -20% intensity.,intervention,CV-01
-2025-06-22 10:00,coach,Coach,Triggered CV-01 due to rhr_7d_avg=74.4. Action: deload week; sleep hygiene; -20% intensity.,intervention,CV-01
-2025-06-23 10:00,coach,Coach,Triggered CV-01 due to rhr_7d_avg=74.7. Action: deload week; sleep hygiene; -20% intensity.,intervention,CV-01
-2025-06-24 10:00,coach,Coach,Triggered CV-01 due to rhr_7d_avg=75.0. Action: deload week; sleep hygiene; -20% intensity.,intervention,CV-01
-2025-06-25 10:00,coach,Coach,Triggered CV-01 due to rhr_7d_avg=75.0. Action: deload week; sleep hygiene; -20% intensity.,intervention,CV-01
-2025-06-26 10:00,coach,Coach,Triggered CV-01 due to rhr_7d_avg=75.0. Action: deload week; sleep hygiene; -20% intensity.,intervention,CV-01
-2025-06-27 10:00,coach,Coach,Triggered CV-01 due to rhr_7d_avg=75.0. Action: deload week; sleep hygiene; -20% intensity.,intervention,CV-01
-2025-06-28 10:00,coach,Coach,Triggered CV-01 due to rhr_7d_avg=75.0. Action: deload week; sleep hygiene; -20% intensity.,intervention,CV-01
-2025-06-29 10:00,coach,Coach,Triggered CV-01 due to rhr_7d_avg=74.9. Action: deload week; sleep hygiene; -20% intensity.,intervention,CV-01
-2025-06-30 10:00,coach,Coach,Triggered CV-01 due to rhr_7d_avg=74.4. Action: deload week; sleep hygiene; -20% intensity.,intervention,CV-01
-2025-07-01 10:00,coach,Coach,Triggered CV-01 due to rhr_7d_avg=74.0. Action: deload week; sleep hygiene; -20% intensity.,intervention,CV-01
-2025-07-02 10:00,coach,Coach,Triggered CV-01 due to rhr_7d_avg=74.0. Action: deload week; sleep hygiene; -20% intensity.,intervention,CV-01
-2025-07-03 10:00,coach,Coach,Triggered CV-01 due to rhr_7d_avg=74.0. Action: deload week; sleep hygiene; -20% intensity.,intervention,CV-01
-2025-07-04 10:00,coach,Coach,Triggered CV-01 due to rhr_7d_avg=74.0. Action: deload week; sleep hygiene; -20% intensity.,intervention,CV-01
-2025-07-05 10:00,coach,Coach,Triggered CV-01 due to rhr_7d_avg=74.0. Action: deload week; sleep hygiene; -20% intensity.,intervention,CV-01
-2025-07-06 10:00,coach,Coach,Triggered CV-01 due to rhr_7d_avg=74.1. Action: deload week; sleep hygiene; -20% intensity.,intervention,CV-01
-2025-07-07 10:00,coach,Coach,Triggered CV-01 due to rhr_7d_avg=74.6. Action: deload week; sleep hygiene; -20% intensity.,intervention,CV-01
-2025-07-08 10:00,coach,Coach,Triggered CV-01 due to rhr_7d_avg=75.0. Action: deload week; sleep hygiene; -20% intensity.,intervention,CV-01
-2025-07-09 10:00,coach,Coach,Triggered CV-01 due to rhr_7d_avg=75.0. Action: deload week; sleep hygiene; -20% intensity.,intervention,CV-01
-2025-07-10 10:00,coach,Coach,Triggered CV-01 due to rhr_7d_avg=74.9. Action: deload week; sleep hygiene; -20% intensity.,intervention,CV-01
-2025-07-11 10:00,coach,Coach,Triggered CV-01 due to rhr_7d_avg=74.7. Action: deload week; sleep hygiene; -20% intensity.,intervention,CV-01
-2025-07-12 10:00,coach,Coach,Triggered CV-01 due to rhr_7d_avg=74.6. Action: deload week; sleep hygiene; -20% intensity.,intervention,CV-01
-2025-07-13 10:00,coach,Coach,Triggered CV-01 due to rhr_7d_avg=74.1. Action: deload week; sleep hygiene; -20% intensity.,intervention,CV-01
-2025-07-14 10:00,coach,Coach,Triggered CV-01 due to rhr_7d_avg=73.7. Action: deload week; sleep hygiene; -20% intensity.,intervention,CV-01
-2025-07-16 10:00,coach,Coach,Triggered CV-01 due to rhr_7d_avg=72.9. Action: deload week; sleep hygiene; -20% intensity.,intervention,CV-01
-2025-07-17 10:00,coach,Coach,Triggered CV-01 due to rhr_7d_avg=73.0. Action: deload week; sleep hygiene; -20% intensity.,intervention,CV-01
-2025-07-18 10:00,coach,Coach,Triggered CV-01 due to rhr_7d_avg=73.1. Action: deload week; sleep hygiene; -20% intensity.,intervention,CV-01
-2025-07-19 10:00,coach,Coach,Triggered CV-01 due to rhr_7d_avg=73.3. Action: deload week; sleep hygiene; -20% intensity.,intervention,CV-01
-2025-07-20 10:00,coach,Coach,Triggered CV-01 due to rhr_7d_avg=73.7. Action: deload week; sleep hygiene; -20% intensity.,intervention,CV-01
-2025-07-21 10:00,coach,Coach,Triggered CV-01 due to rhr_7d_avg=74.1. Action: deload week; sleep hygiene; -20% intensity.,intervention,CV-01
-2025-07-22 10:00,coach,Coach,Triggered CV-01 due to rhr_7d_avg=74.9. Action: deload week; sleep hygiene; -20% intensity.,intervention,CV-01
-2025-07-23 10:00,coach,Coach,Triggered CV-01 due to rhr_7d_avg=75.0. Action: deload week; sleep hygiene; -20% intensity.,intervention,CV-01
-2025-07-24 10:00,coach,Coach,Triggered CV-01 due to rhr_7d_avg=75.0. Action: deload week; sleep hygiene; -20% intensity.,intervention,CV-01
-2025-07-25 10:00,coach,Coach,Triggered CV-01 due to rhr_7d_avg=75.0. Action: deload week; sleep hygiene; -20% intensity.,intervention,CV-01
-2025-07-26 10:00,coach,Coach,Triggered CV-01 due to rhr_7d_avg=74.9. Action: deload week; sleep hygiene; -20% intensity.,intervention,CV-01
-2025-07-27 10:00,coach,Coach,Triggered CV-01 due to rhr_7d_avg=74.9. Action: deload week; sleep hygiene; -20% intensity.,intervention,CV-01
-2025-07-28 10:00,coach,Coach,Triggered CV-01 due to rhr_7d_avg=74.9. Action: deload week; sleep hygiene; -20% intensity.,intervention,CV-01
-2025-07-29 10:00,coach,Coach,Triggered CV-01 due to rhr_7d_avg=74.9. Action: deload week; sleep hygiene; -20% intensity.,intervention,CV-01
-2025-07-30 10:00,coach,Coach,Triggered CV-01 due to rhr_7d_avg=74.9. Action: deload week; sleep hygiene; -20% intensity.,intervention,CV-01
-2025-07-31 10:00,coach,Coach,Triggered CV-01 due to rhr_7d_avg=74.9. Action: deload week; sleep hygiene; -20% intensity.,intervention,CV-01
-2025-08-01 10:00,coach,Coach,Triggered CV-01 due to rhr_7d_avg=74.9. Action: deload week; sleep hygiene; -20% intensity.,intervention,CV-01
-2025-08-02 10:00,coach,Coach,Triggered CV-01 due to rhr_7d_avg=75.0. Action: deload week; sleep hygiene; -20% intensity.,intervention,CV-01
-2025-08-03 10:00,coach,Coach,Triggered CV-01 due to rhr_7d_avg=75.0. Action: deload week; sleep hygiene; -20% intensity.,intervention,CV-01
-2025-08-04 10:00,coach,Coach,Triggered CV-01 due to rhr_7d_avg=75.0. Action: deload week; sleep hygiene; -20% intensity.,intervention,CV-01
-2025-08-05 10:00,coach,Coach,Triggered CV-01 due to rhr_7d_avg=75.0. Action: deload week; sleep hygiene; -20% intensity.,intervention,CV-01
-2025-08-06 10:00,coach,Coach,Triggered CV-01 due to rhr_7d_avg=75.0. Action: deload week; sleep hygiene; -20% intensity.,intervention,CV-01
-2025-08-07 10:00,coach,Coach,Triggered CV-01 due to rhr_7d_avg=75.0. Action: deload week; sleep hygiene; -20% intensity.,intervention,CV-01
-2025-08-08 10:00,coach,Coach,Triggered CV-01 due to rhr_7d_avg=75.0. Action: deload week; sleep hygiene; -20% intensity.,intervention,CV-01
-2025-08-09 10:00,coach,Coach,Triggered CV-01 due to rhr_7d_avg=74.7. Action: deload week; sleep hygiene; -20% intensity.,intervention,CV-01
-2025-08-10 10:00,coach,Coach,Triggered CV-01 due to rhr_7d_avg=74.6. Action: deload week; sleep hygiene; -20% intensity.,intervention,CV-01
-2025-08-11 10:00,coach,Coach,Triggered CV-01 due to rhr_7d_avg=74.1. Action: deload week; sleep hygiene; -20% intensity.,intervention,CV-01
-2025-08-12 10:00,coach,Coach,Triggered CV-01 due to rhr_7d_avg=73.9. Action: deload week; sleep hygiene; -20% intensity.,intervention,CV-01
-2025-08-13 10:00,coach,Coach,Triggered CV-01 due to rhr_7d_avg=73.9. Action: deload week; sleep hygiene; -20% intensity.,intervention,CV-01
-2025-08-14 10:00,coach,Coach,Triggered CV-01 due to rhr_7d_avg=73.9. Action: deload week; sleep hygiene; -20% intensity.,intervention,CV-01
-2025-08-15 10:00,coach,Coach,Triggered CV-01 due to rhr_7d_avg=73.9. Action: deload week; sleep hygiene; -20% intensity.,intervention,CV-01
-2025-08-16 10:00,coach,Coach,Triggered CV-01 due to rhr_7d_avg=74.1. Action: deload week; sleep hygiene; -20% intensity.,intervention,CV-01
-2025-08-17 10:00,coach,Coach,Triggered CV-01 due to rhr_7d_avg=74.3. Action: deload week; sleep hygiene; -20% intensity.,intervention,CV-01
-2025-08-18 10:00,coach,Coach,Triggered CV-01 due to rhr_7d_avg=74.7. Action: deload week; sleep hygiene; -20% intensity.,intervention,CV-01
-2025-08-19 10:00,coach,Coach,Triggered CV-01 due to rhr_7d_avg=74.9. Action: deload week; sleep hygiene; -20% intensity.,intervention,CV-01
-2025-08-20 10:00,coach,Coach,Triggered CV-01 due to rhr_7d_avg=74.7. Action: deload week; sleep hygiene; -20% intensity.,intervention,CV-01
-2025-08-21 10:00,coach,Coach,Triggered CV-01 due to rhr_7d_avg=74.6. Action: deload week; sleep hygiene; -20% intensity.,intervention,CV-01
-2025-08-22 10:00,coach,Coach,Triggered CV-01 due to rhr_7d_avg=74.1. Action: deload week; sleep hygiene; -20% intensity.,intervention,CV-01
-2025-08-23 10:00,coach,Coach,Triggered CV-01 due to rhr_7d_avg=73.7. Action: deload week; sleep hygiene; -20% intensity.,intervention,CV-01
-2025-08-24 10:00,coach,Coach,Triggered CV-01 due to rhr_7d_avg=73.3. Action: deload week; sleep hygiene; -20% intensity.,intervention,CV-01
-2025-08-29 10:00,coach,Coach,Triggered CV-01 due to rhr_7d_avg=73.3. Action: deload week; sleep hygiene; -20% intensity.,intervention,CV-01
-2025-01-29 10:00,physician,Physician,Triggered LIP-02 due to ldl_mgdl=144.4. Action: tighten diet; +1 cardio; omega-3.,intervention;labs,LIP-02
-2025-03-26 10:00,physician,Physician,Triggered LIP-02 due to ldl_mgdl=142.7. Action: tighten diet; +1 cardio; omega-3.,intervention;labs,LIP-02
-2025-06-18 10:00,physician,Physician,Triggered LIP-02 due to ldl_mgdl=140.0. Action: tighten diet; +1 cardio; omega-3.,intervention;labs,LIP-02
-2025-01-03,member,Dr. Warren,"I've been experiencing digestive problems, what should I do?",No response generated
-2025-01-05,member,Ruby,When is my next blood test?,No response generated
-2025-01-06,member,Carla,"I've been experiencing joint pain, what should I do?",No response generated
-2025-01-07,member,,Can you explain keto diet benefits and how it applies to my health?,No response generated
-2025-01-10,member,Ruby,Can we reschedule my MRI?,No response generated
-2025-01-11,member,Carla,"I've been experiencing joint pain, what should I do?",No response generated
-2025-01-12,member,Ruby,What's on my schedule for tomorrow?,No response generated
-2025-01-13,member,Ruby,Can we reschedule my MRI?,No response generated
-2025-01-14,member,Ruby,What's my fitness schedule this week?,No response generated
-2025-01-15,member,Carla,"I've been experiencing joint pain, what should I do?",No response generated
-2025-01-16,member,Advik,"I've been experiencing recovery challenges, what should I do?",No response generated
-2025-01-17,member,Advik,"I've been experiencing recovery challenges, what should I do?",No response generated
-2025-01-19,member,Advik,"I've been experiencing joint pain, what should I do?",No response generated
-2025-01-20,member,,Can you explain stress management and how it applies to my health?,No response generated
-2025-01-23,member,Advik,"I've been experiencing sleep issues, what should I do?",No response generated
-2025-01-24,member,,Can you explain keto diet benefits and how it applies to my health?,No response generated
-2025-01-25,member,Ruby,When is my next blood test?,No response generated
-2025-01-26,member,Ruby,Do I have any upcoming appointments?,No response generated
-2025-01-27,member,,Can you explain apob cholesterol and how it applies to my health?,No response generated
-2025-01-28,member,,Can you explain keto diet benefits and how it applies to my health?,No response generated
-2025-01-30,member,Carla,"I've been experiencing recovery challenges, what should I do?",No response generated
-2025-01-02,member,Dr. Warren,"I've been experiencing joint pain, what should I do?",No response generated
-2025-01-02,member,Ruby,When is my next blood test?,"I don't have access to your blood test schedule.  To schedule your next blood test, please contact your doctor.  I can help coordinate this if you provide me with their contact information. [General Context]"
-
-=======
-2025-01-06 08:00 +0800,member,Member,Progress: followed diet ~50%. Steps are down due to travel.,member-initiated,
-2025-01-06 18:20 +0800,member,Member,"Quick check-in: travel this week, managed ~50% of plan. Sleep 6.6h.",member-initiated,
-2025-01-06 23:20 +0800,coach,Coach,"Noted. If glucose spiked, log meals and I'll review trends.",reply;coach,
-2025-01-01 15:05 +0800,member,Member,Small heads-up — had one high reading on glucose this morning.,member-initiated,
-2025-01-01 16:05 +0800,nutritionist,Nutritionist,Quick nutrition tip: prioritize lean protein at meals and avoid late carbs.,reply;nutritionist,
-2025-01-06 13:10 +0800,member,Member,Progress: followed diet ~50%. Steps are down due to travel.,member-initiated,
-2025-01-06 16:10 +0800,coach,Coach,Thanks for updating. Keep volume light during travel and track sleep.,reply;coach,
-2025-01-05 11:45 +0800,member,Member,"Quick check-in: travel this week, managed ~50% of plan. Sleep 6.9h.",member-initiated,
-2025-01-11 08:20 +0800,member,Member,Progress: followed diet ~50%. Steps are down due to travel.,member-initiated,
-2025-01-11 09:20 +0800,coach,Coach,"Noted. If glucose spiked, log meals and I'll review trends.",reply;coach,
-2025-01-09 19:10 +0800,member,Member,"Quick check-in: travel this week, managed ~50% of plan. Sleep 7.1h.",member-initiated,
-2025-01-09 22:10 +0800,coach,Coach,Got it — noted. Quick tip: prioritize sleep + hydration. We'll follow up.,reply;coach,
-2025-01-10 12:05 +0800,member,Member,Progress: followed diet ~50%. Steps are down due to travel.,member-initiated,
-2025-01-09 15:30 +0800,member,Member,Question: Is it ok to do high-intensity on travel days? Also slept 6.0h last night.,member-initiated,
-2025-01-09 21:30 +0800,concierge,Concierge,Noted — I can adjust your schedule and send a hotel workout.,reply;concierge,
-2025-01-20 12:45 +0800,member,Member,"Quick check-in: travel this week, managed ~50% of plan. Sleep 6.1h.",member-initiated,CV-01
-2025-01-18 11:00 +0800,member,Member,Question: Is it ok to do high-intensity on travel days? Also slept 7.2h last night.,member-initiated,CV-01
-2025-01-18 17:00 +0800,coach,Coach,Thanks for updating. Keep volume light during travel and track sleep.,reply;coach,CV-01
-2025-01-16 11:05 +0800,member,Member,Question: Is it ok to do high-intensity on travel days? Also slept 6.9h last night.,member-initiated,CV-01
-2025-01-18 21:20 +0800,member,Member,"Curious about timing of cardio. Also, energy low this morning.",member-initiated,CV-01
-2025-01-18 22:20 +0800,coach,Coach,Got it — noted. Quick tip: prioritize sleep + hydration. We'll follow up.,reply;coach,CV-01
-2025-01-23 17:05 +0800,member,Member,"Curious about sleep supplements. Also, energy low this morning.",member-initiated,CV-01
-2025-01-23 22:05 +0800,concierge,Concierge,I'll log this for the coach and book a follow-up if needed.,reply;concierge,CV-01
-2025-01-26 20:00 +0800,member,Member,"Quick check-in: travel this week, managed ~50% of plan. Sleep 6.8h.",member-initiated,CV-01
-2025-01-24 08:10 +0800,member,Member,"Curious about keto vs low-carb. Also, energy low this morning.",member-initiated,CV-01
-2025-01-27 11:20 +0800,member,Member,Question: Is it ok to do high-intensity on travel days? Also slept 6.5h last night.,member-initiated,CV-01
-2025-01-24 20:30 +0800,member,Member,Small heads-up — had one high reading on glucose this morning.,member-initiated,CV-01
-2025-01-25 01:30 +0800,coach,Coach,Got it — noted. Quick tip: prioritize sleep + hydration. We'll follow up.,reply;coach,CV-01
-2025-02-02 12:15 +0800,member,Member,"Quick check-in: travel this week, managed ~50% of plan. Sleep 5.9h.",member-initiated,CV-01
-2025-02-04 19:10 +0800,member,Member,Question: Is it ok to do high-intensity on travel days? Also slept 5.8h last night.,member-initiated,CV-01
-2025-02-04 20:10 +0800,coach,Coach,"Noted. If glucose spiked, log meals and I'll review trends.",reply;coach,CV-01
-2025-02-04 09:05 +0800,member,Member,"Curious about timing of cardio. Also, energy low this morning.",member-initiated,CV-01
-2025-02-04 13:05 +0800,nutritionist,Nutritionist,Quick nutrition tip: prioritize lean protein at meals and avoid late carbs.,reply;nutritionist,CV-01
-2025-02-02 19:30 +0800,member,Member,Question: Is it ok to do high-intensity on travel days? Also slept 6.8h last night.,member-initiated,CV-01
-2025-02-03 12:15 +0800,member,Member,Small heads-up — had one high reading on glucose this morning.,member-initiated,CV-01
-2025-02-03 17:15 +0800,coach,Coach,"Noted. If glucose spiked, log meals and I'll review trends.",reply;coach,CV-01
-2025-02-06 16:05 +0800,member,Member,"Quick check-in: travel this week, managed ~50% of plan. Sleep 5.8h.",member-initiated,CV-01
-2025-02-06 19:05 +0800,concierge,Concierge,Noted — I can adjust your schedule and send a hotel workout.,reply;concierge,CV-01
-2025-02-09 10:10 +0800,member,Member,"Curious about timing of cardio. Also, energy low this morning.",member-initiated,CV-01
-2025-02-09 16:15 +0800,member,Member,Question: Is it ok to do high-intensity on travel days? Also slept 7.0h last night.,member-initiated,CV-01
-2025-02-09 20:15 +0800,coach,Coach,Thanks for updating. Keep volume light during travel and track sleep.,reply;coach,CV-01
-2025-02-15 13:15 +0800,member,Member,"Quick check-in: travel this week, managed ~50% of plan. Sleep 6.8h.",member-initiated,CV-01
-2025-02-15 14:15 +0800,coach,Coach,Got it — noted. Quick tip: prioritize sleep + hydration. We'll follow up.,reply;coach,CV-01
-2025-02-13 10:20 +0800,member,Member,"Curious about timing of cardio. Also, energy low this morning.",member-initiated,CV-01
-2025-02-13 11:20 +0800,coach,Coach,Thanks for updating. Keep volume light during travel and track sleep.,reply;coach,CV-01
-2025-02-18 20:45 +0800,member,Member,Small heads-up — had one high reading on glucose this morning.,member-initiated,CV-01
-2025-02-18 20:05 +0800,member,Member,Question: Is it ok to do high-intensity on travel days? Also slept 6.4h last night.,member-initiated,CV-01
-2025-02-18 21:05 +0800,coach,Coach,Got it — noted. Quick tip: prioritize sleep + hydration. We'll follow up.,reply;coach,CV-01
-2025-02-15 07:15 +0800,member,Member,Progress: followed diet ~50%. Steps are down due to travel.,member-initiated,CV-01
-2025-02-15 13:15 +0800,coach,Coach,"Noted. If glucose spiked, log meals and I'll review trends.",reply;coach,CV-01
-2025-02-24 18:15 +0800,member,Member,Question: Is it ok to do high-intensity on travel days? Also slept 6.0h last night.,member-initiated,CV-01
-2025-02-23 18:20 +0800,member,Member,"Quick check-in: travel this week, managed ~50% of plan. Sleep 6.9h.",member-initiated,CV-01
-2025-02-23 23:20 +0800,coach,Coach,Got it — noted. Quick tip: prioritize sleep + hydration. We'll follow up.,reply;coach,CV-01
-2025-02-19 15:00 +0800,member,Member,Question: Is it ok to do high-intensity on travel days? Also slept 5.8h last night.,member-initiated,CV-01
-2025-02-20 13:00 +0800,member,Member,Small heads-up — had one high reading on glucose this morning.,member-initiated,CV-01
-2025-03-01 17:20 +0800,member,Member,Small heads-up — had one high reading on glucose this morning.,member-initiated,CV-01
-2025-03-01 19:20 +0800,coach,Coach,Thanks for updating. Keep volume light during travel and track sleep.,reply;coach,CV-01
-2025-03-01 09:30 +0800,member,Member,Progress: followed diet ~50%. Steps are down due to travel.,member-initiated,CV-01
-2025-03-01 14:30 +0800,coach,Coach,Got it — noted. Quick tip: prioritize sleep + hydration. We'll follow up.,reply;coach,CV-01
-2025-02-26 15:05 +0800,member,Member,Small heads-up — had one high reading on glucose this morning.,member-initiated,CV-01
-2025-02-27 12:10 +0800,member,Member,Question: Is it ok to do high-intensity on travel days? Also slept 6.4h last night.,member-initiated,CV-01
-2025-03-04 17:20 +0800,member,Member,"Quick check-in: travel this week, managed ~50% of plan. Sleep 6.8h.",member-initiated,CV-01
-2025-02-26 21:05 +0800,member,Member,Progress: followed diet ~50%. Steps are down due to travel.,member-initiated,CV-01
-2025-03-06 11:10 +0800,member,Member,Small heads-up — had one high reading on glucose this morning.,member-initiated,CV-01
-2025-03-06 14:10 +0800,coach,Coach,"Noted. If glucose spiked, log meals and I'll review trends.",reply;coach,CV-01
-2025-03-08 11:45 +0800,member,Member,"Quick check-in: travel this week, managed ~50% of plan. Sleep 5.8h.",member-initiated,CV-01
-2025-03-05 07:10 +0800,member,Member,Question: Is it ok to do high-intensity on travel days? Also slept 6.7h last night.,member-initiated,CV-01
-2025-03-05 13:10 +0800,coach,Coach,Thanks for updating. Keep volume light during travel and track sleep.,reply;coach,CV-01
-2025-03-09 07:00 +0800,member,Member,"Quick check-in: travel this week, managed ~50% of plan. Sleep 7.2h.",member-initiated,CV-01
-2025-03-09 12:00 +0800,nutritionist,Nutritionist,Quick nutrition tip: prioritize lean protein at meals and avoid late carbs.,reply;nutritionist,CV-01
-2025-03-08 09:00 +0800,member,Member,Progress: followed diet ~50%. Steps are down due to travel.,member-initiated,CV-01
-2025-03-06 17:05 +0800,member,Member,"Quick check-in: travel this week, managed ~50% of plan. Sleep 6.3h.",member-initiated,CV-01
-2025-03-10 09:05 +0800,member,Member,Question: Is it ok to do high-intensity on travel days? Also slept 7.3h last night.,member-initiated,CV-01
-2025-03-12 09:30 +0800,member,Member,Progress: followed diet ~50%. Steps are down due to travel.,member-initiated,CV-01
-2025-03-18 18:45 +0800,member,Member,Question: Is it ok to do high-intensity on travel days? Also slept 6.1h last night.,member-initiated,CV-01
-2025-03-18 22:45 +0800,coach,Coach,Got it — noted. Quick tip: prioritize sleep + hydration. We'll follow up.,reply;coach,CV-01
-2025-03-20 20:15 +0800,member,Member,Progress: followed diet ~50%. Steps are down due to travel.,member-initiated,CV-01
-2025-03-21 00:15 +0800,coach,Coach,Thanks for updating. Keep volume light during travel and track sleep.,reply;coach,CV-01
-2025-03-21 20:00 +0800,member,Member,Progress: followed diet ~50%. Steps are down due to travel.,member-initiated,CV-01
-2025-03-25 15:10 +0800,member,Member,"Quick check-in: travel this week, managed ~50% of plan. Sleep 5.9h.",member-initiated,LIP-02
-2025-03-25 18:10 +0800,concierge,Concierge,Noted — I can adjust your schedule and send a hotel workout.,reply;concierge,LIP-02
-2025-03-19 16:15 +0800,member,Member,Progress: followed diet ~50%. Steps are down due to travel.,member-initiated,CV-01
-2025-03-19 17:15 +0800,concierge,Concierge,I'll log this for the coach and book a follow-up if needed.,reply;concierge,CV-01
-2025-03-23 10:10 +0800,member,Member,"Quick check-in: travel this week, managed ~50% of plan. Sleep 6.8h.",member-initiated,CV-01
-2025-03-23 16:10 +0800,nutritionist,Nutritionist,Quick nutrition tip: prioritize lean protein at meals and avoid late carbs.,reply;nutritionist,CV-01
-2025-03-28 13:00 +0800,member,Member,Progress: followed diet ~50%. Steps are down due to travel.,member-initiated,
-2025-03-28 15:10 +0800,member,Member,"Curious about supplements. Also, energy low this morning.",member-initiated,
-2025-03-28 21:10 +0800,coach,Coach,Thanks for updating. Keep volume light during travel and track sleep.,reply;coach,
-2025-03-31 18:05 +0800,member,Member,Small heads-up — had one high reading on glucose this morning.,member-initiated,CV-01
-2025-03-31 21:05 +0800,coach,Coach,Got it — noted. Quick tip: prioritize sleep + hydration. We'll follow up.,reply;coach,CV-01
-2025-03-29 19:20 +0800,member,Member,Small heads-up — had one high reading on glucose this morning.,member-initiated,CV-01
-2025-03-30 00:20 +0800,coach,Coach,Thanks for updating. Keep volume light during travel and track sleep.,reply;coach,CV-01
-2025-04-01 21:45 +0800,member,Member,Question: Is it ok to do high-intensity on travel days? Also slept 6.8h last night.,member-initiated,CV-01
-2025-04-02 00:45 +0800,coach,Coach,Got it — noted. Quick tip: prioritize sleep + hydration. We'll follow up.,reply;coach,CV-01
-2025-04-08 19:05 +0800,member,Member,Progress: followed diet ~50%. Steps are down due to travel.,member-initiated,
-2025-04-08 23:05 +0800,coach,Coach,"Noted. If glucose spiked, log meals and I'll review trends.",reply;coach,
-2025-04-08 19:00 +0800,member,Member,"Curious about timing of cardio. Also, energy low this morning.",member-initiated,
-2025-04-05 14:15 +0800,member,Member,Question: Is it ok to do high-intensity on travel days? Also slept 5.9h last night.,member-initiated,CV-01
-2025-04-08 19:00 +0800,member,Member,"Curious about sleep supplements. Also, energy low this morning.",member-initiated,
-2025-04-08 20:00 +0800,coach,Coach,Thanks for updating. Keep volume light during travel and track sleep.,reply;coach,
-2025-04-03 19:15 +0800,member,Member,Small heads-up — had one high reading on glucose this morning.,member-initiated,CV-01
-2025-04-05 16:45 +0800,member,Member,Small heads-up — had one high reading on glucose this morning.,member-initiated,CV-01
-2025-04-14 20:15 +0800,member,Member,"Curious about timing of cardio. Also, energy low this morning.",member-initiated,CV-01
-2025-04-11 19:45 +0800,member,Member,Small heads-up — had one high reading on glucose this morning.,member-initiated,
-2025-04-11 22:45 +0800,coach,Coach,Got it — noted. Quick tip: prioritize sleep + hydration. We'll follow up.,reply;coach,
-2025-04-11 12:10 +0800,member,Member,Small heads-up — had one high reading on glucose this morning.,member-initiated,
-2025-04-11 18:10 +0800,coach,Coach,Got it — noted. Quick tip: prioritize sleep + hydration. We'll follow up.,reply;coach,
-2025-04-09 13:15 +0800,member,Member,Progress: followed diet ~50%. Steps are down due to travel.,member-initiated,
-2025-04-09 17:15 +0800,nutritionist,Nutritionist,Quick nutrition tip: prioritize lean protein at meals and avoid late carbs.,reply;nutritionist,
-2025-04-22 21:45 +0800,member,Member,Small heads-up — had one high reading on glucose this morning.,member-initiated,CV-01
-2025-04-18 19:15 +0800,member,Member,"Curious about timing of cardio. Also, energy low this morning.",member-initiated,CV-01
-2025-04-18 23:15 +0800,coach,Coach,Got it — noted. Quick tip: prioritize sleep + hydration. We'll follow up.,reply;coach,CV-01
-2025-04-19 12:30 +0800,member,Member,"Curious about sleep supplements. Also, energy low this morning.",member-initiated,CV-01
-2025-04-20 15:00 +0800,member,Member,"Curious about keto vs low-carb. Also, energy low this morning.",member-initiated,CV-01
-2025-04-20 19:00 +0800,coach,Coach,Got it — noted. Quick tip: prioritize sleep + hydration. We'll follow up.,reply;coach,CV-01
-2025-04-16 11:15 +0800,member,Member,Progress: followed diet ~50%. Steps are down due to travel.,member-initiated,CV-01
-2025-04-16 14:15 +0800,nutritionist,Nutritionist,I can send a 3-day travel meal plan if you'd like.,reply;nutritionist,CV-01
-2025-04-18 20:00 +0800,member,Member,"Curious about keto vs low-carb. Also, energy low this morning.",member-initiated,CV-01
-2025-04-25 10:30 +0800,member,Member,"Quick check-in: travel this week, managed ~50% of plan. Sleep 6.9h.",member-initiated,CV-01
-2025-04-24 10:45 +0800,member,Member,"Quick check-in: travel this week, managed ~50% of plan. Sleep 6.7h.",member-initiated,CV-01
-2025-04-24 15:45 +0800,coach,Coach,Got it — noted. Quick tip: prioritize sleep + hydration. We'll follow up.,reply;coach,CV-01
-2025-04-26 18:10 +0800,member,Member,Progress: followed diet ~50%. Steps are down due to travel.,member-initiated,CV-01
-2025-04-24 11:00 +0800,member,Member,Small heads-up — had one high reading on glucose this morning.,member-initiated,CV-01
-2025-04-24 15:00 +0800,concierge,Concierge,I'll log this for the coach and book a follow-up if needed.,reply;concierge,CV-01
-2025-04-28 10:00 +0800,member,Member,Small heads-up — had one high reading on glucose this morning.,member-initiated,CV-01
-2025-04-28 16:00 +0800,nutritionist,Nutritionist,Quick nutrition tip: prioritize lean protein at meals and avoid late carbs.,reply;nutritionist,CV-01
-2025-04-29 16:45 +0800,member,Member,"Quick check-in: travel this week, managed ~50% of plan. Sleep 6.3h.",member-initiated,CV-01
-2025-04-30 15:30 +0800,member,Member,Progress: followed diet ~50%. Steps are down due to travel.,member-initiated,CV-01
-2025-05-07 13:10 +0800,member,Member,"Curious about sleep supplements. Also, energy low this morning.",member-initiated,
-2025-05-07 19:10 +0800,coach,Coach,Thanks for updating. Keep volume light during travel and track sleep.,reply;coach,
-2025-05-11 19:20 +0800,member,Member,"Curious about supplements. Also, energy low this morning.",member-initiated,CV-01
-2025-05-11 20:20 +0800,coach,Coach,Thanks for updating. Keep volume light during travel and track sleep.,reply;coach,CV-01
-2025-05-10 10:45 +0800,member,Member,"Curious about sleep supplements. Also, energy low this morning.",member-initiated,CV-01
-2025-05-10 13:45 +0800,coach,Coach,Got it — noted. Quick tip: prioritize sleep + hydration. We'll follow up.,reply;coach,CV-01
-2025-05-10 10:10 +0800,member,Member,Progress: followed diet ~50%. Steps are down due to travel.,member-initiated,CV-01
-2025-05-10 12:10 +0800,coach,Coach,Got it — noted. Quick tip: prioritize sleep + hydration. We'll follow up.,reply;coach,CV-01
-2025-05-08 18:15 +0800,member,Member,"Curious about timing of cardio. Also, energy low this morning.",member-initiated,
-2025-05-12 18:15 +0800,member,Member,"Curious about keto vs low-carb. Also, energy low this morning.",member-initiated,CV-01
-2025-05-12 20:15 +0800,coach,Coach,Thanks for updating. Keep volume light during travel and track sleep.,reply;coach,CV-01
-2025-05-12 16:10 +0800,member,Member,"Curious about supplements. Also, energy low this morning.",member-initiated,CV-01
-2025-05-12 19:10 +0800,coach,Coach,Thanks for updating. Keep volume light during travel and track sleep.,reply;coach,CV-01
-2025-05-19 14:10 +0800,member,Member,Progress: followed diet ~50%. Steps are down due to travel.,member-initiated,CV-01
-2025-05-16 08:30 +0800,member,Member,Small heads-up — had one high reading on glucose this morning.,member-initiated,CV-01
-2025-05-16 11:30 +0800,coach,Coach,"Noted. If glucose spiked, log meals and I'll review trends.",reply;coach,CV-01
-2025-05-25 19:20 +0800,member,Member,Small heads-up — had one high reading on glucose this morning.,member-initiated,CV-01
-2025-05-23 10:10 +0800,member,Member,Question: Is it ok to do high-intensity on travel days? Also slept 6.2h last night.,member-initiated,CV-01
-2025-05-23 15:10 +0800,concierge,Concierge,I'll log this for the coach and book a follow-up if needed.,reply;concierge,CV-01
-2025-05-26 09:30 +0800,member,Member,"Curious about keto vs low-carb. Also, energy low this morning.",member-initiated,CV-01
-2025-05-26 13:30 +0800,coach,Coach,Thanks for updating. Keep volume light during travel and track sleep.,reply;coach,CV-01
-2025-05-22 07:10 +0800,member,Member,"Curious about keto vs low-carb. Also, energy low this morning.",member-initiated,CV-01
-2025-05-22 13:10 +0800,coach,Coach,"Noted. If glucose spiked, log meals and I'll review trends.",reply;coach,CV-01
-2025-05-21 09:05 +0800,member,Member,Small heads-up — had one high reading on glucose this morning.,member-initiated,CV-01
-2025-05-21 15:45 +0800,member,Member,"Curious about timing of cardio. Also, energy low this morning.",member-initiated,CV-01
-2025-05-24 14:15 +0800,member,Member,Progress: followed diet ~50%. Steps are down due to travel.,member-initiated,CV-01
-2025-05-24 19:15 +0800,coach,Coach,"Noted. If glucose spiked, log meals and I'll review trends.",reply;coach,CV-01
-2025-05-21 19:05 +0800,member,Member,Question: Is it ok to do high-intensity on travel days? Also slept 6.1h last night.,member-initiated,CV-01
-2025-05-21 20:05 +0800,coach,Coach,Got it — noted. Quick tip: prioritize sleep + hydration. We'll follow up.,reply;coach,CV-01
-2025-05-21 13:15 +0800,member,Member,Small heads-up — had one high reading on glucose this morning.,member-initiated,CV-01
-2025-05-21 19:15 +0800,coach,Coach,Thanks for updating. Keep volume light during travel and track sleep.,reply;coach,CV-01
-2025-05-21 17:05 +0800,member,Member,Progress: followed diet ~50%. Steps are down due to travel.,member-initiated,CV-01
-2025-05-21 23:05 +0800,coach,Coach,Got it — noted. Quick tip: prioritize sleep + hydration. We'll follow up.,reply;coach,CV-01
-2025-05-23 20:05 +0800,member,Member,"Quick check-in: travel this week, managed ~50% of plan. Sleep 5.8h.",member-initiated,CV-01
-2025-05-23 23:05 +0800,nutritionist,Nutritionist,I can send a 3-day travel meal plan if you'd like.,reply;nutritionist,CV-01
-2025-05-28 14:30 +0800,member,Member,Progress: followed diet ~50%. Steps are down due to travel.,member-initiated,CV-01
-2025-05-28 15:30 +0800,coach,Coach,"Noted. If glucose spiked, log meals and I'll review trends.",reply;coach,CV-01
-2025-05-28 21:15 +0800,member,Member,Progress: followed diet ~50%. Steps are down due to travel.,member-initiated,CV-01
-2025-05-29 02:15 +0800,concierge,Concierge,Noted — I can adjust your schedule and send a hotel workout.,reply;concierge,CV-01
-2025-06-03 17:45 +0800,member,Member,Progress: followed diet ~50%. Steps are down due to travel.,member-initiated,CV-01
-2025-06-03 20:45 +0800,coach,Coach,Got it — noted. Quick tip: prioritize sleep + hydration. We'll follow up.,reply;coach,CV-01
-2025-06-01 13:30 +0800,member,Member,"Curious about sleep supplements. Also, energy low this morning.",member-initiated,CV-01
-2025-06-01 19:30 +0800,coach,Coach,Got it — noted. Quick tip: prioritize sleep + hydration. We'll follow up.,reply;coach,CV-01
-2025-06-10 09:10 +0800,member,Member,"Curious about supplements. Also, energy low this morning.",member-initiated,CV-01
-2025-06-07 20:45 +0800,member,Member,Small heads-up — had one high reading on glucose this morning.,member-initiated,CV-01
-2025-06-08 00:45 +0800,coach,Coach,"Noted. If glucose spiked, log meals and I'll review trends.",reply;coach,CV-01
-2025-06-10 07:30 +0800,member,Member,Small heads-up — had one high reading on glucose this morning.,member-initiated,CV-01
-2025-06-10 11:30 +0800,coach,Coach,"Noted. If glucose spiked, log meals and I'll review trends.",reply;coach,CV-01
-2025-06-14 19:00 +0800,member,Member,Question: Is it ok to do high-intensity on travel days? Also slept 6.1h last night.,member-initiated,CV-01
-2025-06-14 21:30 +0800,member,Member,"Curious about timing of cardio. Also, energy low this morning.",member-initiated,CV-01
-2025-06-13 15:00 +0800,member,Member,Small heads-up — had one high reading on glucose this morning.,member-initiated,CV-01
-2025-06-11 14:00 +0800,member,Member,Question: Is it ok to do high-intensity on travel days? Also slept 6.5h last night.,member-initiated,CV-01
-2025-06-11 18:00 +0800,coach,Coach,Thanks for updating. Keep volume light during travel and track sleep.,reply;coach,CV-01
-2025-06-12 14:20 +0800,member,Member,Question: Is it ok to do high-intensity on travel days? Also slept 6.3h last night.,member-initiated,CV-01
-2025-06-13 19:45 +0800,member,Member,"Curious about supplements. Also, energy low this morning.",member-initiated,CV-01
-2025-06-13 18:10 +0800,member,Member,Small heads-up — had one high reading on glucose this morning.,member-initiated,CV-01
-2025-06-14 15:15 +0800,member,Member,Progress: followed diet ~50%. Steps are down due to travel.,member-initiated,CV-01
-2025-06-14 17:15 +0800,coach,Coach,"Noted. If glucose spiked, log meals and I'll review trends.",reply;coach,CV-01
-2025-06-19 16:15 +0800,member,Member,Question: Is it ok to do high-intensity on travel days? Also slept 7.1h last night.,member-initiated,CV-01
-2025-06-19 22:15 +0800,coach,Coach,Thanks for updating. Keep volume light during travel and track sleep.,reply;coach,CV-01
-2025-06-21 17:45 +0800,member,Member,Question: Is it ok to do high-intensity on travel days? Also slept 6.5h last night.,member-initiated,CV-01
-2025-06-21 20:45 +0800,concierge,Concierge,Noted — I can adjust your schedule and send a hotel workout.,reply;concierge,CV-01
-2025-06-24 20:15 +0800,member,Member,"Quick check-in: travel this week, managed ~50% of plan. Sleep 6.5h.",member-initiated,CV-01
-2025-06-25 02:15 +0800,coach,Coach,Got it — noted. Quick tip: prioritize sleep + hydration. We'll follow up.,reply;coach,CV-01
-2025-06-25 14:45 +0800,member,Member,Progress: followed diet ~50%. Steps are down due to travel.,member-initiated,CV-01
-2025-07-01 12:45 +0800,member,Member,Small heads-up — had one high reading on glucose this morning.,member-initiated,CV-01
-2025-07-01 14:45 +0800,member,Member,Small heads-up — had one high reading on glucose this morning.,member-initiated,CV-01
-2025-07-01 17:45 +0800,coach,Coach,Got it — noted. Quick tip: prioritize sleep + hydration. We'll follow up.,reply;coach,CV-01
-2025-07-07 08:15 +0800,member,Member,"Quick check-in: travel this week, managed ~50% of plan. Sleep 6.9h.",member-initiated,CV-01
-2025-07-07 09:15 +0800,coach,Coach,Got it — noted. Quick tip: prioritize sleep + hydration. We'll follow up.,reply;coach,CV-01
-2025-07-04 19:00 +0800,member,Member,Progress: followed diet ~50%. Steps are down due to travel.,member-initiated,CV-01
-2025-07-05 00:00 +0800,coach,Coach,"Noted. If glucose spiked, log meals and I'll review trends.",reply;coach,CV-01
-2025-07-08 09:05 +0800,member,Member,Question: Is it ok to do high-intensity on travel days? Also slept 5.8h last night.,member-initiated,CV-01
-2025-07-03 14:20 +0800,member,Member,Question: Is it ok to do high-intensity on travel days? Also slept 6.1h last night.,member-initiated,CV-01
-2025-07-03 18:20 +0800,coach,Coach,Thanks for updating. Keep volume light during travel and track sleep.,reply;coach,CV-01
-2025-07-07 15:05 +0800,member,Member,"Quick check-in: travel this week, managed ~50% of plan. Sleep 6.4h.",member-initiated,CV-01
-2025-07-11 17:15 +0800,member,Member,Progress: followed diet ~50%. Steps are down due to travel.,member-initiated,CV-01
-2025-07-11 21:15 +0800,coach,Coach,Got it — noted. Quick tip: prioritize sleep + hydration. We'll follow up.,reply;coach,CV-01
-2025-07-10 13:20 +0800,member,Member,Progress: followed diet ~50%. Steps are down due to travel.,member-initiated,CV-01
-2025-07-10 17:20 +0800,nutritionist,Nutritionist,I can send a 3-day travel meal plan if you'd like.,reply;nutritionist,CV-01
-2025-07-09 16:45 +0800,member,Member,"Quick check-in: travel this week, managed ~50% of plan. Sleep 7.2h.",member-initiated,CV-01
-2025-07-11 19:45 +0800,member,Member,Question: Is it ok to do high-intensity on travel days? Also slept 6.7h last night.,member-initiated,CV-01
-2025-07-11 22:45 +0800,coach,Coach,"Noted. If glucose spiked, log meals and I'll review trends.",reply;coach,CV-01
-2025-07-15 18:45 +0800,member,Member,Question: Is it ok to do high-intensity on travel days? Also slept 6.7h last night.,member-initiated,CV-01
-2025-07-15 23:45 +0800,coach,Coach,Thanks for updating. Keep volume light during travel and track sleep.,reply;coach,CV-01
-2025-07-14 09:00 +0800,member,Member,Progress: followed diet ~50%. Steps are down due to travel.,member-initiated,CV-01
-2025-07-14 14:00 +0800,coach,Coach,Thanks for updating. Keep volume light during travel and track sleep.,reply;coach,CV-01
-2025-07-13 15:10 +0800,member,Member,Question: Is it ok to do high-intensity on travel days? Also slept 6.1h last night.,member-initiated,CV-01
-2025-07-11 18:45 +0800,member,Member,Progress: followed diet ~50%. Steps are down due to travel.,member-initiated,CV-01
-2025-07-17 19:05 +0800,member,Member,"Curious about supplements. Also, energy low this morning.",member-initiated,
-2025-07-17 22:05 +0800,coach,Coach,"Noted. If glucose spiked, log meals and I'll review trends.",reply;coach,
-2025-07-16 14:10 +0800,member,Member,Progress: followed diet ~50%. Steps are down due to travel.,member-initiated,CV-01
-2025-07-16 15:10 +0800,coach,Coach,"Noted. If glucose spiked, log meals and I'll review trends.",reply;coach,CV-01
-2025-07-20 12:20 +0800,member,Member,Question: Is it ok to do high-intensity on travel days? Also slept 6.7h last night.,member-initiated,CV-01
-2025-07-25 17:15 +0800,member,Member,"Quick check-in: travel this week, managed ~50% of plan. Sleep 5.9h.",member-initiated,CV-01
-2025-07-25 18:15 +0800,coach,Coach,Got it — noted. Quick tip: prioritize sleep + hydration. We'll follow up.,reply;coach,CV-01
-2025-07-27 09:15 +0800,member,Member,"Curious about sleep supplements. Also, energy low this morning.",member-initiated,CV-01
-2025-07-27 13:15 +0800,coach,Coach,"Noted. If glucose spiked, log meals and I'll review trends.",reply;coach,CV-01
-2025-07-30 20:15 +0800,member,Member,Small heads-up — had one high reading on glucose this morning.,member-initiated,CV-01
-2025-07-31 00:15 +0800,coach,Coach,Thanks for updating. Keep volume light during travel and track sleep.,reply;coach,CV-01
-2025-07-31 20:10 +0800,member,Member,"Quick check-in: travel this week, managed ~50% of plan. Sleep 7.3h.",member-initiated,CV-01
-2025-07-31 23:10 +0800,concierge,Concierge,Noted — I can adjust your schedule and send a hotel workout.,reply;concierge,CV-01
-2025-08-02 11:05 +0800,member,Member,"Quick check-in: travel this week, managed ~50% of plan. Sleep 7.2h.",member-initiated,CV-01
-2025-08-02 17:05 +0800,coach,Coach,"Noted. If glucose spiked, log meals and I'll review trends.",reply;coach,CV-01
-2025-07-30 07:45 +0800,member,Member,Progress: followed diet ~50%. Steps are down due to travel.,member-initiated,CV-01
-2025-07-31 08:45 +0800,member,Member,Small heads-up — had one high reading on glucose this morning.,member-initiated,CV-01
-2025-08-07 12:45 +0800,member,Member,Question: Is it ok to do high-intensity on travel days? Also slept 7.0h last night.,member-initiated,CV-01
-2025-08-07 14:45 +0800,concierge,Concierge,I'll log this for the coach and book a follow-up if needed.,reply;concierge,CV-01
-2025-08-12 09:00 +0800,member,Member,"Quick check-in: travel this week, managed ~50% of plan. Sleep 5.9h.",member-initiated,CV-01
-2025-08-07 16:10 +0800,member,Member,"Quick check-in: travel this week, managed ~50% of plan. Sleep 6.0h.",member-initiated,CV-01
-2025-08-07 17:10 +0800,coach,Coach,"Noted. If glucose spiked, log meals and I'll review trends.",reply;coach,CV-01
-2025-08-13 14:15 +0800,member,Member,Progress: followed diet ~50%. Steps are down due to travel.,member-initiated,CV-01
-2025-08-13 19:15 +0800,coach,Coach,Got it — noted. Quick tip: prioritize sleep + hydration. We'll follow up.,reply;coach,CV-01
-2025-08-18 19:45 +0800,member,Member,Small heads-up — had one high reading on glucose this morning.,member-initiated,CV-01
-2025-08-18 23:45 +0800,coach,Coach,Thanks for updating. Keep volume light during travel and track sleep.,reply;coach,CV-01
-2025-08-18 08:15 +0800,member,Member,"Curious about keto vs low-carb. Also, energy low this morning.",member-initiated,CV-01
-2025-08-18 10:15 +0800,coach,Coach,Thanks for updating. Keep volume light during travel and track sleep.,reply;coach,CV-01
-2025-08-17 17:20 +0800,member,Member,Small heads-up — had one high reading on glucose this morning.,member-initiated,CV-01
-2025-08-17 11:15 +0800,member,Member,Small heads-up — had one high reading on glucose this morning.,member-initiated,CV-01
-2025-08-13 20:30 +0800,member,Member,Small heads-up — had one high reading on glucose this morning.,member-initiated,CV-01
-2025-08-14 00:30 +0800,nutritionist,Nutritionist,I can send a 3-day travel meal plan if you'd like.,reply;nutritionist,CV-01
-2025-08-19 14:15 +0800,member,Member,"Curious about supplements. Also, energy low this morning.",member-initiated,CV-01
-2025-08-19 17:15 +0800,coach,Coach,Got it — noted. Quick tip: prioritize sleep + hydration. We'll follow up.,reply;coach,CV-01
-2025-08-18 21:15 +0800,member,Member,"Quick check-in: travel this week, managed ~50% of plan. Sleep 5.8h.",member-initiated,CV-01
-2025-08-19 03:15 +0800,coach,Coach,Thanks for updating. Keep volume light during travel and track sleep.,reply;coach,CV-01
-2025-08-26 09:20 +0800,member,Member,"Quick check-in: travel this week, managed ~50% of plan. Sleep 6.6h.",member-initiated,CV-01
-2025-08-23 12:45 +0800,member,Member,"Curious about keto vs low-carb. Also, energy low this morning.",member-initiated,CV-01
-2025-08-24 11:10 +0800,member,Member,"Quick check-in: travel this week, managed ~50% of plan. Sleep 6.6h.",member-initiated,CV-01
-2025-08-24 12:10 +0800,coach,Coach,Thanks for updating. Keep volume light during travel and track sleep.,reply;coach,CV-01
-2025-08-26 15:10 +0800,member,Member,"Quick check-in: travel this week, managed ~50% of plan. Sleep 6.9h.",member-initiated,CV-01
-2025-08-26 15:45 +0800,member,Member,Small heads-up — had one high reading on glucose this morning.,member-initiated,CV-01
-2025-08-25 20:30 +0800,member,Member,Progress: followed diet ~50%. Steps are down due to travel.,member-initiated,CV-01
-2025-08-22 21:10 +0800,member,Member,Progress: followed diet ~50%. Steps are down due to travel.,member-initiated,CV-01
-2025-08-22 23:10 +0800,coach,Coach,"Noted. If glucose spiked, log meals and I'll review trends.",reply;coach,CV-01
-2025-08-25 07:00 +0800,member,Member,Small heads-up — had one high reading on glucose this morning.,member-initiated,CV-01
-2025-08-25 10:00 +0800,coach,Coach,"Noted. If glucose spiked, log meals and I'll review trends.",reply;coach,CV-01
-2025-08-22 19:20 +0800,member,Member,Small heads-up — had one high reading on glucose this morning.,member-initiated,CV-01
-2025-08-22 20:20 +0800,nutritionist,Nutritionist,Quick nutrition tip: prioritize lean protein at meals and avoid late carbs.,reply;nutritionist,CV-01
-2025-08-22 14:30 +0800,member,Member,"Curious about sleep supplements. Also, energy low this morning.",member-initiated,CV-01
-2025-08-22 19:30 +0800,coach,Coach,Got it — noted. Quick tip: prioritize sleep + hydration. We'll follow up.,reply;coach,CV-01
-2025-08-29 13:00 +0800,member,Member,Progress: followed diet ~50%. Steps are down due to travel.,member-initiated,CV-01
-2025-08-29 15:00 +0800,coach,Coach,Thanks for updating. Keep volume light during travel and track sleep.,reply;coach,CV-01
-2025-08-31 07:00 +0800,member,Member,Question: Is it ok to do high-intensity on travel days? Also slept 6.2h last night.,member-initiated,
-2025-09-02 11:10 +0800,member,Member,Progress: followed diet ~50%. Steps are down due to travel.,member-initiated,
-2025-01-17 10:00 +0800,coach,Coach,Triggered CV-01 due to rhr_7d_avg=71.4. Action: deload week; sleep hygiene; -20% intensity. Follow-up: 2025-01-24,intervention,CV-01
-2025-01-18 10:00 +0800,coach,Coach,Triggered CV-01 due to rhr_7d_avg=72.3. Action: deload week; sleep hygiene; -20% intensity. Follow-up: 2025-01-25,intervention,CV-01
-2025-01-19 10:00 +0800,coach,Coach,Triggered CV-01 due to rhr_7d_avg=73.1. Action: deload week; sleep hygiene; -20% intensity. Follow-up: 2025-01-26,intervention,CV-01
-2025-01-20 10:00 +0800,coach,Coach,Triggered CV-01 due to rhr_7d_avg=74.0. Action: deload week; sleep hygiene; -20% intensity. Follow-up: 2025-01-27,intervention,CV-01
-2025-01-21 10:00 +0800,coach,Coach,Triggered CV-01 due to rhr_7d_avg=74.9. Action: deload week; sleep hygiene; -20% intensity. Follow-up: 2025-01-28,intervention,CV-01
-2025-01-22 10:00 +0800,coach,Coach,Triggered CV-01 due to rhr_7d_avg=75.0. Action: deload week; sleep hygiene; -20% intensity. Follow-up: 2025-01-29,intervention,CV-01
-2025-01-23 10:00 +0800,coach,Coach,Triggered CV-01 due to rhr_7d_avg=74.9. Action: deload week; sleep hygiene; -20% intensity. Follow-up: 2025-01-30,intervention,CV-01
-2025-01-24 10:00 +0800,coach,Coach,Triggered CV-01 due to rhr_7d_avg=74.9. Action: deload week; sleep hygiene; -20% intensity. Follow-up: 2025-01-31,intervention,CV-01
-2025-01-25 10:00 +0800,coach,Coach,Triggered CV-01 due to rhr_7d_avg=74.9. Action: deload week; sleep hygiene; -20% intensity. Follow-up: 2025-02-01,intervention,CV-01
-2025-01-26 10:00 +0800,coach,Coach,Triggered CV-01 due to rhr_7d_avg=74.9. Action: deload week; sleep hygiene; -20% intensity. Follow-up: 2025-02-02,intervention,CV-01
-2025-01-27 10:00 +0800,coach,Coach,Triggered CV-01 due to rhr_7d_avg=74.9. Action: deload week; sleep hygiene; -20% intensity. Follow-up: 2025-02-03,intervention,CV-01
-2025-01-28 10:00 +0800,coach,Coach,Triggered CV-01 due to rhr_7d_avg=74.9. Action: deload week; sleep hygiene; -20% intensity. Follow-up: 2025-02-04,intervention,CV-01
-2025-01-29 10:00 +0800,coach,Coach,Triggered CV-01 due to rhr_7d_avg=74.9. Action: deload week; sleep hygiene; -20% intensity. Follow-up: 2025-02-05,intervention,CV-01
-2025-01-30 10:00 +0800,coach,Coach,Triggered CV-01 due to rhr_7d_avg=75.0. Action: deload week; sleep hygiene; -20% intensity. Follow-up: 2025-02-06,intervention,CV-01
-2025-01-31 10:00 +0800,coach,Coach,Triggered CV-01 due to rhr_7d_avg=75.0. Action: deload week; sleep hygiene; -20% intensity. Follow-up: 2025-02-07,intervention,CV-01
-2025-02-01 10:00 +0800,coach,Coach,Triggered CV-01 due to rhr_7d_avg=75.0. Action: deload week; sleep hygiene; -20% intensity. Follow-up: 2025-02-08,intervention,CV-01
-2025-02-02 10:00 +0800,coach,Coach,Triggered CV-01 due to rhr_7d_avg=75.0. Action: deload week; sleep hygiene; -20% intensity. Follow-up: 2025-02-09,intervention,CV-01
-2025-02-03 10:00 +0800,coach,Coach,Triggered CV-01 due to rhr_7d_avg=75.0. Action: deload week; sleep hygiene; -20% intensity. Follow-up: 2025-02-10,intervention,CV-01
-2025-02-04 10:00 +0800,coach,Coach,Triggered CV-01 due to rhr_7d_avg=75.0. Action: deload week; sleep hygiene; -20% intensity. Follow-up: 2025-02-11,intervention,CV-01
-2025-02-05 10:00 +0800,coach,Coach,Triggered CV-01 due to rhr_7d_avg=74.9. Action: deload week; sleep hygiene; -20% intensity. Follow-up: 2025-02-12,intervention,CV-01
-2025-02-06 10:00 +0800,coach,Coach,Triggered CV-01 due to rhr_7d_avg=74.4. Action: deload week; sleep hygiene; -20% intensity. Follow-up: 2025-02-13,intervention,CV-01
-2025-02-07 10:00 +0800,coach,Coach,Triggered CV-01 due to rhr_7d_avg=74.0. Action: deload week; sleep hygiene; -20% intensity. Follow-up: 2025-02-14,intervention,CV-01
-2025-02-08 10:00 +0800,coach,Coach,Triggered CV-01 due to rhr_7d_avg=73.6. Action: deload week; sleep hygiene; -20% intensity. Follow-up: 2025-02-15,intervention,CV-01
-2025-02-09 10:00 +0800,coach,Coach,Triggered CV-01 due to rhr_7d_avg=73.3. Action: deload week; sleep hygiene; -20% intensity. Follow-up: 2025-02-16,intervention,CV-01
-2025-02-14 10:00 +0800,coach,Coach,Triggered CV-01 due to rhr_7d_avg=73.3. Action: deload week; sleep hygiene; -20% intensity. Follow-up: 2025-02-21,intervention,CV-01
-2025-02-15 10:00 +0800,coach,Coach,Triggered CV-01 due to rhr_7d_avg=73.7. Action: deload week; sleep hygiene; -20% intensity. Follow-up: 2025-02-22,intervention,CV-01
-2025-02-16 10:00 +0800,coach,Coach,Triggered CV-01 due to rhr_7d_avg=74.0. Action: deload week; sleep hygiene; -20% intensity. Follow-up: 2025-02-23,intervention,CV-01
-2025-02-17 10:00 +0800,coach,Coach,Triggered CV-01 due to rhr_7d_avg=74.4. Action: deload week; sleep hygiene; -20% intensity. Follow-up: 2025-02-24,intervention,CV-01
-2025-02-18 10:00 +0800,coach,Coach,Triggered CV-01 due to rhr_7d_avg=75.0. Action: deload week; sleep hygiene; -20% intensity. Follow-up: 2025-02-25,intervention,CV-01
-2025-02-19 10:00 +0800,coach,Coach,Triggered CV-01 due to rhr_7d_avg=74.9. Action: deload week; sleep hygiene; -20% intensity. Follow-up: 2025-02-26,intervention,CV-01
-2025-02-20 10:00 +0800,coach,Coach,Triggered CV-01 due to rhr_7d_avg=74.7. Action: deload week; sleep hygiene; -20% intensity. Follow-up: 2025-02-27,intervention,CV-01
-2025-02-21 10:00 +0800,coach,Coach,Triggered CV-01 due to rhr_7d_avg=74.4. Action: deload week; sleep hygiene; -20% intensity. Follow-up: 2025-02-28,intervention,CV-01
-2025-02-22 10:00 +0800,coach,Coach,Triggered CV-01 due to rhr_7d_avg=73.9. Action: deload week; sleep hygiene; -20% intensity. Follow-up: 2025-03-01,intervention,CV-01
-2025-02-23 10:00 +0800,coach,Coach,Triggered CV-01 due to rhr_7d_avg=73.4. Action: deload week; sleep hygiene; -20% intensity. Follow-up: 2025-03-02,intervention,CV-01
-2025-02-24 10:00 +0800,coach,Coach,Triggered CV-01 due to rhr_7d_avg=73.1. Action: deload week; sleep hygiene; -20% intensity. Follow-up: 2025-03-03,intervention,CV-01
-2025-02-26 10:00 +0800,coach,Coach,Triggered CV-01 due to rhr_7d_avg=73.1. Action: deload week; sleep hygiene; -20% intensity. Follow-up: 2025-03-05,intervention,CV-01
-2025-02-27 10:00 +0800,coach,Coach,Triggered CV-01 due to rhr_7d_avg=73.3. Action: deload week; sleep hygiene; -20% intensity. Follow-up: 2025-03-06,intervention,CV-01
-2025-02-28 10:00 +0800,coach,Coach,Triggered CV-01 due to rhr_7d_avg=73.6. Action: deload week; sleep hygiene; -20% intensity. Follow-up: 2025-03-07,intervention,CV-01
-2025-03-01 10:00 +0800,coach,Coach,Triggered CV-01 due to rhr_7d_avg=74.1. Action: deload week; sleep hygiene; -20% intensity. Follow-up: 2025-03-08,intervention,CV-01
-2025-03-02 10:00 +0800,coach,Coach,Triggered CV-01 due to rhr_7d_avg=74.6. Action: deload week; sleep hygiene; -20% intensity. Follow-up: 2025-03-09,intervention,CV-01
-2025-03-03 10:00 +0800,coach,Coach,Triggered CV-01 due to rhr_7d_avg=74.9. Action: deload week; sleep hygiene; -20% intensity. Follow-up: 2025-03-10,intervention,CV-01
-2025-03-04 10:00 +0800,coach,Coach,Triggered CV-01 due to rhr_7d_avg=75.0. Action: deload week; sleep hygiene; -20% intensity. Follow-up: 2025-03-11,intervention,CV-01
-2025-03-05 10:00 +0800,coach,Coach,Triggered CV-01 due to rhr_7d_avg=75.0. Action: deload week; sleep hygiene; -20% intensity. Follow-up: 2025-03-12,intervention,CV-01
-2025-03-06 10:00 +0800,coach,Coach,Triggered CV-01 due to rhr_7d_avg=75.0. Action: deload week; sleep hygiene; -20% intensity. Follow-up: 2025-03-13,intervention,CV-01
-2025-03-07 10:00 +0800,coach,Coach,Triggered CV-01 due to rhr_7d_avg=75.0. Action: deload week; sleep hygiene; -20% intensity. Follow-up: 2025-03-14,intervention,CV-01
-2025-03-08 10:00 +0800,coach,Coach,Triggered CV-01 due to rhr_7d_avg=74.9. Action: deload week; sleep hygiene; -20% intensity. Follow-up: 2025-03-15,intervention,CV-01
-2025-03-09 10:00 +0800,coach,Coach,Triggered CV-01 due to rhr_7d_avg=74.6. Action: deload week; sleep hygiene; -20% intensity. Follow-up: 2025-03-16,intervention,CV-01
-2025-03-10 10:00 +0800,coach,Coach,Triggered CV-01 due to rhr_7d_avg=74.3. Action: deload week; sleep hygiene; -20% intensity. Follow-up: 2025-03-17,intervention,CV-01
-2025-03-11 10:00 +0800,coach,Coach,Triggered CV-01 due to rhr_7d_avg=73.7. Action: deload week; sleep hygiene; -20% intensity. Follow-up: 2025-03-18,intervention,CV-01
-2025-03-12 10:00 +0800,coach,Coach,Triggered CV-01 due to rhr_7d_avg=73.7. Action: deload week; sleep hygiene; -20% intensity. Follow-up: 2025-03-19,intervention,CV-01
-2025-03-13 10:00 +0800,coach,Coach,Triggered CV-01 due to rhr_7d_avg=73.7. Action: deload week; sleep hygiene; -20% intensity. Follow-up: 2025-03-20,intervention,CV-01
-2025-03-14 10:00 +0800,coach,Coach,Triggered CV-01 due to rhr_7d_avg=73.7. Action: deload week; sleep hygiene; -20% intensity. Follow-up: 2025-03-21,intervention,CV-01
-2025-03-15 10:00 +0800,coach,Coach,Triggered CV-01 due to rhr_7d_avg=73.9. Action: deload week; sleep hygiene; -20% intensity. Follow-up: 2025-03-22,intervention,CV-01
-2025-03-16 10:00 +0800,coach,Coach,Triggered CV-01 due to rhr_7d_avg=74.1. Action: deload week; sleep hygiene; -20% intensity. Follow-up: 2025-03-23,intervention,CV-01
-2025-03-17 10:00 +0800,coach,Coach,Triggered CV-01 due to rhr_7d_avg=74.4. Action: deload week; sleep hygiene; -20% intensity. Follow-up: 2025-03-24,intervention,CV-01
-2025-03-18 10:00 +0800,coach,Coach,Triggered CV-01 due to rhr_7d_avg=75.0. Action: deload week; sleep hygiene; -20% intensity. Follow-up: 2025-03-25,intervention,CV-01
-2025-03-19 10:00 +0800,coach,Coach,Triggered CV-01 due to rhr_7d_avg=75.0. Action: deload week; sleep hygiene; -20% intensity. Follow-up: 2025-03-26,intervention,CV-01
-2025-03-20 10:00 +0800,coach,Coach,Triggered CV-01 due to rhr_7d_avg=74.7. Action: deload week; sleep hygiene; -20% intensity. Follow-up: 2025-03-27,intervention,CV-01
-2025-03-21 10:00 +0800,coach,Coach,Triggered CV-01 due to rhr_7d_avg=74.4. Action: deload week; sleep hygiene; -20% intensity. Follow-up: 2025-03-28,intervention,CV-01
-2025-03-22 10:00 +0800,coach,Coach,Triggered CV-01 due to rhr_7d_avg=73.9. Action: deload week; sleep hygiene; -20% intensity. Follow-up: 2025-03-29,intervention,CV-01
-2025-03-23 10:00 +0800,coach,Coach,Triggered CV-01 due to rhr_7d_avg=73.1. Action: deload week; sleep hygiene; -20% intensity. Follow-up: 2025-03-30,intervention,CV-01
-2025-03-30 10:00 +0800,coach,Coach,Triggered CV-01 due to rhr_7d_avg=73.4. Action: deload week; sleep hygiene; -20% intensity. Follow-up: 2025-04-06,intervention,CV-01
-2025-03-31 10:00 +0800,coach,Coach,Triggered CV-01 due to rhr_7d_avg=74.1. Action: deload week; sleep hygiene; -20% intensity. Follow-up: 2025-04-07,intervention,CV-01
-2025-04-01 10:00 +0800,coach,Coach,Triggered CV-01 due to rhr_7d_avg=74.9. Action: deload week; sleep hygiene; -20% intensity. Follow-up: 2025-04-08,intervention,CV-01
-2025-04-02 10:00 +0800,coach,Coach,Triggered CV-01 due to rhr_7d_avg=74.7. Action: deload week; sleep hygiene; -20% intensity. Follow-up: 2025-04-09,intervention,CV-01
-2025-04-03 10:00 +0800,coach,Coach,Triggered CV-01 due to rhr_7d_avg=74.4. Action: deload week; sleep hygiene; -20% intensity. Follow-up: 2025-04-10,intervention,CV-01
-2025-04-04 10:00 +0800,coach,Coach,Triggered CV-01 due to rhr_7d_avg=74.0. Action: deload week; sleep hygiene; -20% intensity. Follow-up: 2025-04-11,intervention,CV-01
-2025-04-05 10:00 +0800,coach,Coach,Triggered CV-01 due to rhr_7d_avg=73.4. Action: deload week; sleep hygiene; -20% intensity. Follow-up: 2025-04-12,intervention,CV-01
-2025-04-13 10:00 +0800,coach,Coach,Triggered CV-01 due to rhr_7d_avg=73.1. Action: deload week; sleep hygiene; -20% intensity. Follow-up: 2025-04-20,intervention,CV-01
-2025-04-14 10:00 +0800,coach,Coach,Triggered CV-01 due to rhr_7d_avg=73.9. Action: deload week; sleep hygiene; -20% intensity. Follow-up: 2025-04-21,intervention,CV-01
-2025-04-15 10:00 +0800,coach,Coach,Triggered CV-01 due to rhr_7d_avg=74.6. Action: deload week; sleep hygiene; -20% intensity. Follow-up: 2025-04-22,intervention,CV-01
-2025-04-16 10:00 +0800,coach,Coach,Triggered CV-01 due to rhr_7d_avg=75.0. Action: deload week; sleep hygiene; -20% intensity. Follow-up: 2025-04-23,intervention,CV-01
-2025-04-17 10:00 +0800,coach,Coach,Triggered CV-01 due to rhr_7d_avg=75.0. Action: deload week; sleep hygiene; -20% intensity. Follow-up: 2025-04-24,intervention,CV-01
-2025-04-18 10:00 +0800,coach,Coach,Triggered CV-01 due to rhr_7d_avg=75.0. Action: deload week; sleep hygiene; -20% intensity. Follow-up: 2025-04-25,intervention,CV-01
-2025-04-19 10:00 +0800,coach,Coach,Triggered CV-01 due to rhr_7d_avg=75.0. Action: deload week; sleep hygiene; -20% intensity. Follow-up: 2025-04-26,intervention,CV-01
-2025-04-20 10:00 +0800,coach,Coach,Triggered CV-01 due to rhr_7d_avg=74.9. Action: deload week; sleep hygiene; -20% intensity. Follow-up: 2025-04-27,intervention,CV-01
-2025-04-21 10:00 +0800,coach,Coach,Triggered CV-01 due to rhr_7d_avg=74.6. Action: deload week; sleep hygiene; -20% intensity. Follow-up: 2025-04-28,intervention,CV-01
-2025-04-22 10:00 +0800,coach,Coach,Triggered CV-01 due to rhr_7d_avg=74.6. Action: deload week; sleep hygiene; -20% intensity. Follow-up: 2025-04-29,intervention,CV-01
-2025-04-23 10:00 +0800,coach,Coach,Triggered CV-01 due to rhr_7d_avg=74.6. Action: deload week; sleep hygiene; -20% intensity. Follow-up: 2025-04-30,intervention,CV-01
-2025-04-24 10:00 +0800,coach,Coach,Triggered CV-01 due to rhr_7d_avg=74.6. Action: deload week; sleep hygiene; -20% intensity. Follow-up: 2025-05-01,intervention,CV-01
-2025-04-25 10:00 +0800,coach,Coach,Triggered CV-01 due to rhr_7d_avg=74.6. Action: deload week; sleep hygiene; -20% intensity. Follow-up: 2025-05-02,intervention,CV-01
-2025-04-26 10:00 +0800,coach,Coach,Triggered CV-01 due to rhr_7d_avg=74.6. Action: deload week; sleep hygiene; -20% intensity. Follow-up: 2025-05-03,intervention,CV-01
-2025-04-27 10:00 +0800,coach,Coach,Triggered CV-01 due to rhr_7d_avg=74.7. Action: deload week; sleep hygiene; -20% intensity. Follow-up: 2025-05-04,intervention,CV-01
-2025-04-28 10:00 +0800,coach,Coach,Triggered CV-01 due to rhr_7d_avg=75.0. Action: deload week; sleep hygiene; -20% intensity. Follow-up: 2025-05-05,intervention,CV-01
-2025-04-29 10:00 +0800,coach,Coach,Triggered CV-01 due to rhr_7d_avg=75.0. Action: deload week; sleep hygiene; -20% intensity. Follow-up: 2025-05-06,intervention,CV-01
-2025-04-30 10:00 +0800,coach,Coach,Triggered CV-01 due to rhr_7d_avg=74.7. Action: deload week; sleep hygiene; -20% intensity. Follow-up: 2025-05-07,intervention,CV-01
-2025-05-01 10:00 +0800,coach,Coach,Triggered CV-01 due to rhr_7d_avg=74.4. Action: deload week; sleep hygiene; -20% intensity. Follow-up: 2025-05-08,intervention,CV-01
-2025-05-02 10:00 +0800,coach,Coach,Triggered CV-01 due to rhr_7d_avg=74.0. Action: deload week; sleep hygiene; -20% intensity. Follow-up: 2025-05-09,intervention,CV-01
-2025-05-03 10:00 +0800,coach,Coach,Triggered CV-01 due to rhr_7d_avg=73.7. Action: deload week; sleep hygiene; -20% intensity. Follow-up: 2025-05-10,intervention,CV-01
-2025-05-04 10:00 +0800,coach,Coach,Triggered CV-01 due to rhr_7d_avg=73.1. Action: deload week; sleep hygiene; -20% intensity. Follow-up: 2025-05-11,intervention,CV-01
-2025-05-11 10:00 +0800,coach,Coach,Triggered CV-01 due to rhr_7d_avg=73.3. Action: deload week; sleep hygiene; -20% intensity. Follow-up: 2025-05-18,intervention,CV-01
-2025-05-12 10:00 +0800,coach,Coach,Triggered CV-01 due to rhr_7d_avg=74.0. Action: deload week; sleep hygiene; -20% intensity. Follow-up: 2025-05-19,intervention,CV-01
-2025-05-13 10:00 +0800,coach,Coach,Triggered CV-01 due to rhr_7d_avg=74.7. Action: deload week; sleep hygiene; -20% intensity. Follow-up: 2025-05-20,intervention,CV-01
-2025-05-14 10:00 +0800,coach,Coach,Triggered CV-01 due to rhr_7d_avg=75.0. Action: deload week; sleep hygiene; -20% intensity. Follow-up: 2025-05-21,intervention,CV-01
-2025-05-15 10:00 +0800,coach,Coach,Triggered CV-01 due to rhr_7d_avg=75.0. Action: deload week; sleep hygiene; -20% intensity. Follow-up: 2025-05-22,intervention,CV-01
-2025-05-16 10:00 +0800,coach,Coach,Triggered CV-01 due to rhr_7d_avg=75.0. Action: deload week; sleep hygiene; -20% intensity. Follow-up: 2025-05-23,intervention,CV-01
-2025-05-17 10:00 +0800,coach,Coach,Triggered CV-01 due to rhr_7d_avg=75.0. Action: deload week; sleep hygiene; -20% intensity. Follow-up: 2025-05-24,intervention,CV-01
-2025-05-18 10:00 +0800,coach,Coach,Triggered CV-01 due to rhr_7d_avg=74.7. Action: deload week; sleep hygiene; -20% intensity. Follow-up: 2025-05-25,intervention,CV-01
-2025-05-19 10:00 +0800,coach,Coach,Triggered CV-01 due to rhr_7d_avg=74.1. Action: deload week; sleep hygiene; -20% intensity. Follow-up: 2025-05-26,intervention,CV-01
-2025-05-20 10:00 +0800,coach,Coach,Triggered CV-01 due to rhr_7d_avg=73.6. Action: deload week; sleep hygiene; -20% intensity. Follow-up: 2025-05-27,intervention,CV-01
-2025-05-21 10:00 +0800,coach,Coach,Triggered CV-01 due to rhr_7d_avg=73.6. Action: deload week; sleep hygiene; -20% intensity. Follow-up: 2025-05-28,intervention,CV-01
-2025-05-22 10:00 +0800,coach,Coach,Triggered CV-01 due to rhr_7d_avg=73.6. Action: deload week; sleep hygiene; -20% intensity. Follow-up: 2025-05-29,intervention,CV-01
-2025-05-23 10:00 +0800,coach,Coach,Triggered CV-01 due to rhr_7d_avg=73.6. Action: deload week; sleep hygiene; -20% intensity. Follow-up: 2025-05-30,intervention,CV-01
-2025-05-24 10:00 +0800,coach,Coach,Triggered CV-01 due to rhr_7d_avg=73.6. Action: deload week; sleep hygiene; -20% intensity. Follow-up: 2025-05-31,intervention,CV-01
-2025-05-25 10:00 +0800,coach,Coach,Triggered CV-01 due to rhr_7d_avg=73.9. Action: deload week; sleep hygiene; -20% intensity. Follow-up: 2025-06-01,intervention,CV-01
-2025-05-26 10:00 +0800,coach,Coach,Triggered CV-01 due to rhr_7d_avg=74.4. Action: deload week; sleep hygiene; -20% intensity. Follow-up: 2025-06-02,intervention,CV-01
-2025-05-27 10:00 +0800,coach,Coach,Triggered CV-01 due to rhr_7d_avg=75.0. Action: deload week; sleep hygiene; -20% intensity. Follow-up: 2025-06-03,intervention,CV-01
-2025-05-28 10:00 +0800,coach,Coach,Triggered CV-01 due to rhr_7d_avg=75.0. Action: deload week; sleep hygiene; -20% intensity. Follow-up: 2025-06-04,intervention,CV-01
-2025-05-29 10:00 +0800,coach,Coach,Triggered CV-01 due to rhr_7d_avg=75.0. Action: deload week; sleep hygiene; -20% intensity. Follow-up: 2025-06-05,intervention,CV-01
-2025-05-30 10:00 +0800,coach,Coach,Triggered CV-01 due to rhr_7d_avg=74.9. Action: deload week; sleep hygiene; -20% intensity. Follow-up: 2025-06-06,intervention,CV-01
-2025-05-31 10:00 +0800,coach,Coach,Triggered CV-01 due to rhr_7d_avg=74.6. Action: deload week; sleep hygiene; -20% intensity. Follow-up: 2025-06-07,intervention,CV-01
-2025-06-01 10:00 +0800,coach,Coach,Triggered CV-01 due to rhr_7d_avg=74.1. Action: deload week; sleep hygiene; -20% intensity. Follow-up: 2025-06-08,intervention,CV-01
-2025-06-02 10:00 +0800,coach,Coach,Triggered CV-01 due to rhr_7d_avg=73.4. Action: deload week; sleep hygiene; -20% intensity. Follow-up: 2025-06-09,intervention,CV-01
-2025-06-07 10:00 +0800,coach,Coach,Triggered CV-01 due to rhr_7d_avg=73.1. Action: deload week; sleep hygiene; -20% intensity. Follow-up: 2025-06-14,intervention,CV-01
-2025-06-08 10:00 +0800,coach,Coach,Triggered CV-01 due to rhr_7d_avg=73.6. Action: deload week; sleep hygiene; -20% intensity. Follow-up: 2025-06-15,intervention,CV-01
-2025-06-09 10:00 +0800,coach,Coach,Triggered CV-01 due to rhr_7d_avg=74.3. Action: deload week; sleep hygiene; -20% intensity. Follow-up: 2025-06-16,intervention,CV-01
-2025-06-10 10:00 +0800,coach,Coach,Triggered CV-01 due to rhr_7d_avg=75.0. Action: deload week; sleep hygiene; -20% intensity. Follow-up: 2025-06-17,intervention,CV-01
-2025-06-11 10:00 +0800,coach,Coach,Triggered CV-01 due to rhr_7d_avg=75.0. Action: deload week; sleep hygiene; -20% intensity. Follow-up: 2025-06-18,intervention,CV-01
-2025-06-12 10:00 +0800,coach,Coach,Triggered CV-01 due to rhr_7d_avg=75.0. Action: deload week; sleep hygiene; -20% intensity. Follow-up: 2025-06-19,intervention,CV-01
-2025-06-13 10:00 +0800,coach,Coach,Triggered CV-01 due to rhr_7d_avg=75.0. Action: deload week; sleep hygiene; -20% intensity. Follow-up: 2025-06-20,intervention,CV-01
-2025-06-14 10:00 +0800,coach,Coach,Triggered CV-01 due to rhr_7d_avg=74.9. Action: deload week; sleep hygiene; -20% intensity. Follow-up: 2025-06-21,intervention,CV-01
-2025-06-15 10:00 +0800,coach,Coach,Triggered CV-01 due to rhr_7d_avg=74.9. Action: deload week; sleep hygiene; -20% intensity. Follow-up: 2025-06-22,intervention,CV-01
-2025-06-16 10:00 +0800,coach,Coach,Triggered CV-01 due to rhr_7d_avg=74.9. Action: deload week; sleep hygiene; -20% intensity. Follow-up: 2025-06-23,intervention,CV-01
-2025-06-17 10:00 +0800,coach,Coach,Triggered CV-01 due to rhr_7d_avg=74.9. Action: deload week; sleep hygiene; -20% intensity. Follow-up: 2025-06-24,intervention,CV-01
-2025-06-18 10:00 +0800,coach,Coach,Triggered CV-01 due to rhr_7d_avg=74.9. Action: deload week; sleep hygiene; -20% intensity. Follow-up: 2025-06-25,intervention,CV-01
-2025-06-19 10:00 +0800,coach,Coach,Triggered CV-01 due to rhr_7d_avg=74.9. Action: deload week; sleep hygiene; -20% intensity. Follow-up: 2025-06-26,intervention,CV-01
-2025-06-20 10:00 +0800,coach,Coach,Triggered CV-01 due to rhr_7d_avg=74.9. Action: deload week; sleep hygiene; -20% intensity. Follow-up: 2025-06-27,intervention,CV-01
-2025-06-21 10:00 +0800,coach,Coach,Triggered CV-01 due to rhr_7d_avg=75.0. Action: deload week; sleep hygiene; -20% intensity. Follow-up: 2025-06-28,intervention,CV-01
-2025-06-22 10:00 +0800,coach,Coach,Triggered CV-01 due to rhr_7d_avg=75.0. Action: deload week; sleep hygiene; -20% intensity. Follow-up: 2025-06-29,intervention,CV-01
-2025-06-23 10:00 +0800,coach,Coach,Triggered CV-01 due to rhr_7d_avg=75.0. Action: deload week; sleep hygiene; -20% intensity. Follow-up: 2025-06-30,intervention,CV-01
-2025-06-24 10:00 +0800,coach,Coach,Triggered CV-01 due to rhr_7d_avg=75.0. Action: deload week; sleep hygiene; -20% intensity. Follow-up: 2025-07-01,intervention,CV-01
-2025-06-25 10:00 +0800,coach,Coach,Triggered CV-01 due to rhr_7d_avg=75.0. Action: deload week; sleep hygiene; -20% intensity. Follow-up: 2025-07-02,intervention,CV-01
-2025-06-26 10:00 +0800,coach,Coach,Triggered CV-01 due to rhr_7d_avg=74.9. Action: deload week; sleep hygiene; -20% intensity. Follow-up: 2025-07-03,intervention,CV-01
-2025-06-27 10:00 +0800,coach,Coach,Triggered CV-01 due to rhr_7d_avg=74.7. Action: deload week; sleep hygiene; -20% intensity. Follow-up: 2025-07-04,intervention,CV-01
-2025-06-28 10:00 +0800,coach,Coach,Triggered CV-01 due to rhr_7d_avg=74.7. Action: deload week; sleep hygiene; -20% intensity. Follow-up: 2025-07-05,intervention,CV-01
-2025-06-29 10:00 +0800,coach,Coach,Triggered CV-01 due to rhr_7d_avg=74.6. Action: deload week; sleep hygiene; -20% intensity. Follow-up: 2025-07-06,intervention,CV-01
-2025-06-30 10:00 +0800,coach,Coach,Triggered CV-01 due to rhr_7d_avg=74.6. Action: deload week; sleep hygiene; -20% intensity. Follow-up: 2025-07-07,intervention,CV-01
-2025-07-01 10:00 +0800,coach,Coach,Triggered CV-01 due to rhr_7d_avg=74.6. Action: deload week; sleep hygiene; -20% intensity. Follow-up: 2025-07-08,intervention,CV-01
-2025-07-02 10:00 +0800,coach,Coach,Triggered CV-01 due to rhr_7d_avg=74.6. Action: deload week; sleep hygiene; -20% intensity. Follow-up: 2025-07-09,intervention,CV-01
-2025-07-03 10:00 +0800,coach,Coach,Triggered CV-01 due to rhr_7d_avg=74.7. Action: deload week; sleep hygiene; -20% intensity. Follow-up: 2025-07-10,intervention,CV-01
-2025-07-04 10:00 +0800,coach,Coach,Triggered CV-01 due to rhr_7d_avg=74.9. Action: deload week; sleep hygiene; -20% intensity. Follow-up: 2025-07-11,intervention,CV-01
-2025-07-05 10:00 +0800,coach,Coach,Triggered CV-01 due to rhr_7d_avg=74.9. Action: deload week; sleep hygiene; -20% intensity. Follow-up: 2025-07-12,intervention,CV-01
-2025-07-06 10:00 +0800,coach,Coach,Triggered CV-01 due to rhr_7d_avg=75.0. Action: deload week; sleep hygiene; -20% intensity. Follow-up: 2025-07-13,intervention,CV-01
-2025-07-07 10:00 +0800,coach,Coach,Triggered CV-01 due to rhr_7d_avg=75.0. Action: deload week; sleep hygiene; -20% intensity. Follow-up: 2025-07-14,intervention,CV-01
-2025-07-08 10:00 +0800,coach,Coach,Triggered CV-01 due to rhr_7d_avg=75.0. Action: deload week; sleep hygiene; -20% intensity. Follow-up: 2025-07-15,intervention,CV-01
-2025-07-09 10:00 +0800,coach,Coach,Triggered CV-01 due to rhr_7d_avg=75.0. Action: deload week; sleep hygiene; -20% intensity. Follow-up: 2025-07-16,intervention,CV-01
-2025-07-10 10:00 +0800,coach,Coach,Triggered CV-01 due to rhr_7d_avg=75.0. Action: deload week; sleep hygiene; -20% intensity. Follow-up: 2025-07-17,intervention,CV-01
-2025-07-11 10:00 +0800,coach,Coach,Triggered CV-01 due to rhr_7d_avg=74.9. Action: deload week; sleep hygiene; -20% intensity. Follow-up: 2025-07-18,intervention,CV-01
-2025-07-12 10:00 +0800,coach,Coach,Triggered CV-01 due to rhr_7d_avg=74.7. Action: deload week; sleep hygiene; -20% intensity. Follow-up: 2025-07-19,intervention,CV-01
-2025-07-13 10:00 +0800,coach,Coach,Triggered CV-01 due to rhr_7d_avg=74.4. Action: deload week; sleep hygiene; -20% intensity. Follow-up: 2025-07-20,intervention,CV-01
-2025-07-14 10:00 +0800,coach,Coach,Triggered CV-01 due to rhr_7d_avg=73.9. Action: deload week; sleep hygiene; -20% intensity. Follow-up: 2025-07-21,intervention,CV-01
-2025-07-15 10:00 +0800,coach,Coach,Triggered CV-01 due to rhr_7d_avg=73.1. Action: deload week; sleep hygiene; -20% intensity. Follow-up: 2025-07-22,intervention,CV-01
-2025-07-20 10:00 +0800,coach,Coach,Triggered CV-01 due to rhr_7d_avg=73.3. Action: deload week; sleep hygiene; -20% intensity. Follow-up: 2025-07-27,intervention,CV-01
-2025-07-21 10:00 +0800,coach,Coach,Triggered CV-01 due to rhr_7d_avg=73.9. Action: deload week; sleep hygiene; -20% intensity. Follow-up: 2025-07-28,intervention,CV-01
-2025-07-22 10:00 +0800,coach,Coach,Triggered CV-01 due to rhr_7d_avg=74.6. Action: deload week; sleep hygiene; -20% intensity. Follow-up: 2025-07-29,intervention,CV-01
-2025-07-23 10:00 +0800,coach,Coach,Triggered CV-01 due to rhr_7d_avg=74.9. Action: deload week; sleep hygiene; -20% intensity. Follow-up: 2025-07-30,intervention,CV-01
-2025-07-24 10:00 +0800,coach,Coach,Triggered CV-01 due to rhr_7d_avg=74.9. Action: deload week; sleep hygiene; -20% intensity. Follow-up: 2025-07-31,intervention,CV-01
-2025-07-25 10:00 +0800,coach,Coach,Triggered CV-01 due to rhr_7d_avg=74.9. Action: deload week; sleep hygiene; -20% intensity. Follow-up: 2025-08-01,intervention,CV-01
-2025-07-26 10:00 +0800,coach,Coach,Triggered CV-01 due to rhr_7d_avg=74.9. Action: deload week; sleep hygiene; -20% intensity. Follow-up: 2025-08-02,intervention,CV-01
-2025-07-27 10:00 +0800,coach,Coach,Triggered CV-01 due to rhr_7d_avg=74.9. Action: deload week; sleep hygiene; -20% intensity. Follow-up: 2025-08-03,intervention,CV-01
-2025-07-28 10:00 +0800,coach,Coach,Triggered CV-01 due to rhr_7d_avg=74.9. Action: deload week; sleep hygiene; -20% intensity. Follow-up: 2025-08-04,intervention,CV-01
-2025-07-29 10:00 +0800,coach,Coach,Triggered CV-01 due to rhr_7d_avg=74.7. Action: deload week; sleep hygiene; -20% intensity. Follow-up: 2025-08-05,intervention,CV-01
-2025-07-30 10:00 +0800,coach,Coach,Triggered CV-01 due to rhr_7d_avg=74.9. Action: deload week; sleep hygiene; -20% intensity. Follow-up: 2025-08-06,intervention,CV-01
-2025-07-31 10:00 +0800,coach,Coach,Triggered CV-01 due to rhr_7d_avg=74.9. Action: deload week; sleep hygiene; -20% intensity. Follow-up: 2025-08-07,intervention,CV-01
-2025-08-01 10:00 +0800,coach,Coach,Triggered CV-01 due to rhr_7d_avg=74.9. Action: deload week; sleep hygiene; -20% intensity. Follow-up: 2025-08-08,intervention,CV-01
-2025-08-02 10:00 +0800,coach,Coach,Triggered CV-01 due to rhr_7d_avg=74.9. Action: deload week; sleep hygiene; -20% intensity. Follow-up: 2025-08-09,intervention,CV-01
-2025-08-03 10:00 +0800,coach,Coach,Triggered CV-01 due to rhr_7d_avg=74.9. Action: deload week; sleep hygiene; -20% intensity. Follow-up: 2025-08-10,intervention,CV-01
-2025-08-04 10:00 +0800,coach,Coach,Triggered CV-01 due to rhr_7d_avg=74.9. Action: deload week; sleep hygiene; -20% intensity. Follow-up: 2025-08-11,intervention,CV-01
-2025-08-05 10:00 +0800,coach,Coach,Triggered CV-01 due to rhr_7d_avg=75.0. Action: deload week; sleep hygiene; -20% intensity. Follow-up: 2025-08-12,intervention,CV-01
-2025-08-06 10:00 +0800,coach,Coach,Triggered CV-01 due to rhr_7d_avg=75.0. Action: deload week; sleep hygiene; -20% intensity. Follow-up: 2025-08-13,intervention,CV-01
-2025-08-07 10:00 +0800,coach,Coach,Triggered CV-01 due to rhr_7d_avg=75.0. Action: deload week; sleep hygiene; -20% intensity. Follow-up: 2025-08-14,intervention,CV-01
-2025-08-08 10:00 +0800,coach,Coach,Triggered CV-01 due to rhr_7d_avg=75.0. Action: deload week; sleep hygiene; -20% intensity. Follow-up: 2025-08-15,intervention,CV-01
-2025-08-09 10:00 +0800,coach,Coach,Triggered CV-01 due to rhr_7d_avg=75.0. Action: deload week; sleep hygiene; -20% intensity. Follow-up: 2025-08-16,intervention,CV-01
-2025-08-10 10:00 +0800,coach,Coach,Triggered CV-01 due to rhr_7d_avg=75.0. Action: deload week; sleep hygiene; -20% intensity. Follow-up: 2025-08-17,intervention,CV-01
-2025-08-11 10:00 +0800,coach,Coach,Triggered CV-01 due to rhr_7d_avg=75.0. Action: deload week; sleep hygiene; -20% intensity. Follow-up: 2025-08-18,intervention,CV-01
-2025-08-12 10:00 +0800,coach,Coach,Triggered CV-01 due to rhr_7d_avg=74.9. Action: deload week; sleep hygiene; -20% intensity. Follow-up: 2025-08-19,intervention,CV-01
-2025-08-13 10:00 +0800,coach,Coach,Triggered CV-01 due to rhr_7d_avg=74.9. Action: deload week; sleep hygiene; -20% intensity. Follow-up: 2025-08-20,intervention,CV-01
-2025-08-14 10:00 +0800,coach,Coach,Triggered CV-01 due to rhr_7d_avg=74.9. Action: deload week; sleep hygiene; -20% intensity. Follow-up: 2025-08-21,intervention,CV-01
-2025-08-15 10:00 +0800,coach,Coach,Triggered CV-01 due to rhr_7d_avg=74.9. Action: deload week; sleep hygiene; -20% intensity. Follow-up: 2025-08-22,intervention,CV-01
-2025-08-16 10:00 +0800,coach,Coach,Triggered CV-01 due to rhr_7d_avg=74.9. Action: deload week; sleep hygiene; -20% intensity. Follow-up: 2025-08-23,intervention,CV-01
-2025-08-17 10:00 +0800,coach,Coach,Triggered CV-01 due to rhr_7d_avg=74.9. Action: deload week; sleep hygiene; -20% intensity. Follow-up: 2025-08-24,intervention,CV-01
-2025-08-18 10:00 +0800,coach,Coach,Triggered CV-01 due to rhr_7d_avg=74.9. Action: deload week; sleep hygiene; -20% intensity. Follow-up: 2025-08-25,intervention,CV-01
-2025-08-19 10:00 +0800,coach,Coach,Triggered CV-01 due to rhr_7d_avg=75.0. Action: deload week; sleep hygiene; -20% intensity. Follow-up: 2025-08-26,intervention,CV-01
-2025-08-20 10:00 +0800,coach,Coach,Triggered CV-01 due to rhr_7d_avg=75.0. Action: deload week; sleep hygiene; -20% intensity. Follow-up: 2025-08-27,intervention,CV-01
-2025-08-21 10:00 +0800,coach,Coach,Triggered CV-01 due to rhr_7d_avg=75.0. Action: deload week; sleep hygiene; -20% intensity. Follow-up: 2025-08-28,intervention,CV-01
-2025-08-22 10:00 +0800,coach,Coach,Triggered CV-01 due to rhr_7d_avg=75.0. Action: deload week; sleep hygiene; -20% intensity. Follow-up: 2025-08-29,intervention,CV-01
-2025-08-23 10:00 +0800,coach,Coach,Triggered CV-01 due to rhr_7d_avg=75.0. Action: deload week; sleep hygiene; -20% intensity. Follow-up: 2025-08-30,intervention,CV-01
-2025-08-24 10:00 +0800,coach,Coach,Triggered CV-01 due to rhr_7d_avg=74.9. Action: deload week; sleep hygiene; -20% intensity. Follow-up: 2025-08-31,intervention,CV-01
-2025-08-25 10:00 +0800,coach,Coach,Triggered CV-01 due to rhr_7d_avg=74.7. Action: deload week; sleep hygiene; -20% intensity. Follow-up: 2025-09-01,intervention,CV-01
-2025-08-26 10:00 +0800,coach,Coach,Triggered CV-01 due to rhr_7d_avg=74.7. Action: deload week; sleep hygiene; -20% intensity. Follow-up: 2025-09-02,intervention,CV-01
-2025-08-27 10:00 +0800,coach,Coach,Triggered CV-01 due to rhr_7d_avg=74.7. Action: deload week; sleep hygiene; -20% intensity. Follow-up: 2025-09-03,intervention,CV-01
-2025-08-28 10:00 +0800,coach,Coach,Triggered CV-01 due to rhr_7d_avg=74.7. Action: deload week; sleep hygiene; -20% intensity. Follow-up: 2025-09-04,intervention,CV-01
-2025-08-29 10:00 +0800,coach,Coach,Triggered CV-01 due to rhr_7d_avg=74.7. Action: deload week; sleep hygiene; -20% intensity. Follow-up: 2025-09-05,intervention,CV-01
-2025-01-29 10:00 +0800,nutritionist,Nutritionist,Triggered LIP-02 due to ldl_mgdl=145.3. Action: tighten diet; +1 cardio; omega-3. Follow-up: 2025-04-23,intervention;labs,LIP-02
-2025-03-26 10:00 +0800,nutritionist,Nutritionist,Triggered LIP-02 due to ldl_mgdl=144.1. Action: tighten diet; +1 cardio; omega-3. Follow-up: 2025-06-18,intervention;labs,LIP-02
-2025-06-18 10:00 +0800,nutritionist,Nutritionist,Triggered LIP-02 due to ldl_mgdl=142.3. Action: tighten diet; +1 cardio; omega-3. Follow-up: 2025-09-10,intervention;labs,LIP-02
-
->>>>>>> d992578b
+datetime,sender,role,message,tags,linked_intervention_id
+2025-01-06 08:00 +0800,member,Member,Progress: followed diet ~50%. Steps are down due to travel.,member-initiated,
+2025-01-06 18:20 +0800,member,Member,"Quick check-in: travel this week, managed ~50% of plan. Sleep 6.6h.",member-initiated,
+2025-01-06 23:20 +0800,coach,Coach,"Noted. If glucose spiked, log meals and I'll review trends.",reply;coach,
+2025-01-01 15:05 +0800,member,Member,Small heads-up — had one high reading on glucose this morning.,member-initiated,
+2025-01-01 16:05 +0800,nutritionist,Nutritionist,Quick nutrition tip: prioritize lean protein at meals and avoid late carbs.,reply;nutritionist,
+2025-01-06 13:10 +0800,member,Member,Progress: followed diet ~50%. Steps are down due to travel.,member-initiated,
+2025-01-06 16:10 +0800,coach,Coach,Thanks for updating. Keep volume light during travel and track sleep.,reply;coach,
+2025-01-05 11:45 +0800,member,Member,"Quick check-in: travel this week, managed ~50% of plan. Sleep 6.9h.",member-initiated,
+2025-01-11 08:20 +0800,member,Member,Progress: followed diet ~50%. Steps are down due to travel.,member-initiated,
+2025-01-11 09:20 +0800,coach,Coach,"Noted. If glucose spiked, log meals and I'll review trends.",reply;coach,
+2025-01-09 19:10 +0800,member,Member,"Quick check-in: travel this week, managed ~50% of plan. Sleep 7.1h.",member-initiated,
+2025-01-09 22:10 +0800,coach,Coach,Got it — noted. Quick tip: prioritize sleep + hydration. We'll follow up.,reply;coach,
+2025-01-10 12:05 +0800,member,Member,Progress: followed diet ~50%. Steps are down due to travel.,member-initiated,
+2025-01-09 15:30 +0800,member,Member,Question: Is it ok to do high-intensity on travel days? Also slept 6.0h last night.,member-initiated,
+2025-01-09 21:30 +0800,concierge,Concierge,Noted — I can adjust your schedule and send a hotel workout.,reply;concierge,
+2025-01-20 12:45 +0800,member,Member,"Quick check-in: travel this week, managed ~50% of plan. Sleep 6.1h.",member-initiated,CV-01
+2025-01-18 11:00 +0800,member,Member,Question: Is it ok to do high-intensity on travel days? Also slept 7.2h last night.,member-initiated,CV-01
+2025-01-18 17:00 +0800,coach,Coach,Thanks for updating. Keep volume light during travel and track sleep.,reply;coach,CV-01
+2025-01-16 11:05 +0800,member,Member,Question: Is it ok to do high-intensity on travel days? Also slept 6.9h last night.,member-initiated,CV-01
+2025-01-18 21:20 +0800,member,Member,"Curious about timing of cardio. Also, energy low this morning.",member-initiated,CV-01
+2025-01-18 22:20 +0800,coach,Coach,Got it — noted. Quick tip: prioritize sleep + hydration. We'll follow up.,reply;coach,CV-01
+2025-01-23 17:05 +0800,member,Member,"Curious about sleep supplements. Also, energy low this morning.",member-initiated,CV-01
+2025-01-23 22:05 +0800,concierge,Concierge,I'll log this for the coach and book a follow-up if needed.,reply;concierge,CV-01
+2025-01-26 20:00 +0800,member,Member,"Quick check-in: travel this week, managed ~50% of plan. Sleep 6.8h.",member-initiated,CV-01
+2025-01-24 08:10 +0800,member,Member,"Curious about keto vs low-carb. Also, energy low this morning.",member-initiated,CV-01
+2025-01-27 11:20 +0800,member,Member,Question: Is it ok to do high-intensity on travel days? Also slept 6.5h last night.,member-initiated,CV-01
+2025-01-24 20:30 +0800,member,Member,Small heads-up — had one high reading on glucose this morning.,member-initiated,CV-01
+2025-01-25 01:30 +0800,coach,Coach,Got it — noted. Quick tip: prioritize sleep + hydration. We'll follow up.,reply;coach,CV-01
+2025-02-02 12:15 +0800,member,Member,"Quick check-in: travel this week, managed ~50% of plan. Sleep 5.9h.",member-initiated,CV-01
+2025-02-04 19:10 +0800,member,Member,Question: Is it ok to do high-intensity on travel days? Also slept 5.8h last night.,member-initiated,CV-01
+2025-02-04 20:10 +0800,coach,Coach,"Noted. If glucose spiked, log meals and I'll review trends.",reply;coach,CV-01
+2025-02-04 09:05 +0800,member,Member,"Curious about timing of cardio. Also, energy low this morning.",member-initiated,CV-01
+2025-02-04 13:05 +0800,nutritionist,Nutritionist,Quick nutrition tip: prioritize lean protein at meals and avoid late carbs.,reply;nutritionist,CV-01
+2025-02-02 19:30 +0800,member,Member,Question: Is it ok to do high-intensity on travel days? Also slept 6.8h last night.,member-initiated,CV-01
+2025-02-03 12:15 +0800,member,Member,Small heads-up — had one high reading on glucose this morning.,member-initiated,CV-01
+2025-02-03 17:15 +0800,coach,Coach,"Noted. If glucose spiked, log meals and I'll review trends.",reply;coach,CV-01
+2025-02-06 16:05 +0800,member,Member,"Quick check-in: travel this week, managed ~50% of plan. Sleep 5.8h.",member-initiated,CV-01
+2025-02-06 19:05 +0800,concierge,Concierge,Noted — I can adjust your schedule and send a hotel workout.,reply;concierge,CV-01
+2025-02-09 10:10 +0800,member,Member,"Curious about timing of cardio. Also, energy low this morning.",member-initiated,CV-01
+2025-02-09 16:15 +0800,member,Member,Question: Is it ok to do high-intensity on travel days? Also slept 7.0h last night.,member-initiated,CV-01
+2025-02-09 20:15 +0800,coach,Coach,Thanks for updating. Keep volume light during travel and track sleep.,reply;coach,CV-01
+2025-02-15 13:15 +0800,member,Member,"Quick check-in: travel this week, managed ~50% of plan. Sleep 6.8h.",member-initiated,CV-01
+2025-02-15 14:15 +0800,coach,Coach,Got it — noted. Quick tip: prioritize sleep + hydration. We'll follow up.,reply;coach,CV-01
+2025-02-13 10:20 +0800,member,Member,"Curious about timing of cardio. Also, energy low this morning.",member-initiated,CV-01
+2025-02-13 11:20 +0800,coach,Coach,Thanks for updating. Keep volume light during travel and track sleep.,reply;coach,CV-01
+2025-02-18 20:45 +0800,member,Member,Small heads-up — had one high reading on glucose this morning.,member-initiated,CV-01
+2025-02-18 20:05 +0800,member,Member,Question: Is it ok to do high-intensity on travel days? Also slept 6.4h last night.,member-initiated,CV-01
+2025-02-18 21:05 +0800,coach,Coach,Got it — noted. Quick tip: prioritize sleep + hydration. We'll follow up.,reply;coach,CV-01
+2025-02-15 07:15 +0800,member,Member,Progress: followed diet ~50%. Steps are down due to travel.,member-initiated,CV-01
+2025-02-15 13:15 +0800,coach,Coach,"Noted. If glucose spiked, log meals and I'll review trends.",reply;coach,CV-01
+2025-02-24 18:15 +0800,member,Member,Question: Is it ok to do high-intensity on travel days? Also slept 6.0h last night.,member-initiated,CV-01
+2025-02-23 18:20 +0800,member,Member,"Quick check-in: travel this week, managed ~50% of plan. Sleep 6.9h.",member-initiated,CV-01
+2025-02-23 23:20 +0800,coach,Coach,Got it — noted. Quick tip: prioritize sleep + hydration. We'll follow up.,reply;coach,CV-01
+2025-02-19 15:00 +0800,member,Member,Question: Is it ok to do high-intensity on travel days? Also slept 5.8h last night.,member-initiated,CV-01
+2025-02-20 13:00 +0800,member,Member,Small heads-up — had one high reading on glucose this morning.,member-initiated,CV-01
+2025-03-01 17:20 +0800,member,Member,Small heads-up — had one high reading on glucose this morning.,member-initiated,CV-01
+2025-03-01 19:20 +0800,coach,Coach,Thanks for updating. Keep volume light during travel and track sleep.,reply;coach,CV-01
+2025-03-01 09:30 +0800,member,Member,Progress: followed diet ~50%. Steps are down due to travel.,member-initiated,CV-01
+2025-03-01 14:30 +0800,coach,Coach,Got it — noted. Quick tip: prioritize sleep + hydration. We'll follow up.,reply;coach,CV-01
+2025-02-26 15:05 +0800,member,Member,Small heads-up — had one high reading on glucose this morning.,member-initiated,CV-01
+2025-02-27 12:10 +0800,member,Member,Question: Is it ok to do high-intensity on travel days? Also slept 6.4h last night.,member-initiated,CV-01
+2025-03-04 17:20 +0800,member,Member,"Quick check-in: travel this week, managed ~50% of plan. Sleep 6.8h.",member-initiated,CV-01
+2025-02-26 21:05 +0800,member,Member,Progress: followed diet ~50%. Steps are down due to travel.,member-initiated,CV-01
+2025-03-06 11:10 +0800,member,Member,Small heads-up — had one high reading on glucose this morning.,member-initiated,CV-01
+2025-03-06 14:10 +0800,coach,Coach,"Noted. If glucose spiked, log meals and I'll review trends.",reply;coach,CV-01
+2025-03-08 11:45 +0800,member,Member,"Quick check-in: travel this week, managed ~50% of plan. Sleep 5.8h.",member-initiated,CV-01
+2025-03-05 07:10 +0800,member,Member,Question: Is it ok to do high-intensity on travel days? Also slept 6.7h last night.,member-initiated,CV-01
+2025-03-05 13:10 +0800,coach,Coach,Thanks for updating. Keep volume light during travel and track sleep.,reply;coach,CV-01
+2025-03-09 07:00 +0800,member,Member,"Quick check-in: travel this week, managed ~50% of plan. Sleep 7.2h.",member-initiated,CV-01
+2025-03-09 12:00 +0800,nutritionist,Nutritionist,Quick nutrition tip: prioritize lean protein at meals and avoid late carbs.,reply;nutritionist,CV-01
+2025-03-08 09:00 +0800,member,Member,Progress: followed diet ~50%. Steps are down due to travel.,member-initiated,CV-01
+2025-03-06 17:05 +0800,member,Member,"Quick check-in: travel this week, managed ~50% of plan. Sleep 6.3h.",member-initiated,CV-01
+2025-03-10 09:05 +0800,member,Member,Question: Is it ok to do high-intensity on travel days? Also slept 7.3h last night.,member-initiated,CV-01
+2025-03-12 09:30 +0800,member,Member,Progress: followed diet ~50%. Steps are down due to travel.,member-initiated,CV-01
+2025-03-18 18:45 +0800,member,Member,Question: Is it ok to do high-intensity on travel days? Also slept 6.1h last night.,member-initiated,CV-01
+2025-03-18 22:45 +0800,coach,Coach,Got it — noted. Quick tip: prioritize sleep + hydration. We'll follow up.,reply;coach,CV-01
+2025-03-20 20:15 +0800,member,Member,Progress: followed diet ~50%. Steps are down due to travel.,member-initiated,CV-01
+2025-03-21 00:15 +0800,coach,Coach,Thanks for updating. Keep volume light during travel and track sleep.,reply;coach,CV-01
+2025-03-21 20:00 +0800,member,Member,Progress: followed diet ~50%. Steps are down due to travel.,member-initiated,CV-01
+2025-03-25 15:10 +0800,member,Member,"Quick check-in: travel this week, managed ~50% of plan. Sleep 5.9h.",member-initiated,LIP-02
+2025-03-25 18:10 +0800,concierge,Concierge,Noted — I can adjust your schedule and send a hotel workout.,reply;concierge,LIP-02
+2025-03-19 16:15 +0800,member,Member,Progress: followed diet ~50%. Steps are down due to travel.,member-initiated,CV-01
+2025-03-19 17:15 +0800,concierge,Concierge,I'll log this for the coach and book a follow-up if needed.,reply;concierge,CV-01
+2025-03-23 10:10 +0800,member,Member,"Quick check-in: travel this week, managed ~50% of plan. Sleep 6.8h.",member-initiated,CV-01
+2025-03-23 16:10 +0800,nutritionist,Nutritionist,Quick nutrition tip: prioritize lean protein at meals and avoid late carbs.,reply;nutritionist,CV-01
+2025-03-28 13:00 +0800,member,Member,Progress: followed diet ~50%. Steps are down due to travel.,member-initiated,
+2025-03-28 15:10 +0800,member,Member,"Curious about supplements. Also, energy low this morning.",member-initiated,
+2025-03-28 21:10 +0800,coach,Coach,Thanks for updating. Keep volume light during travel and track sleep.,reply;coach,
+2025-03-31 18:05 +0800,member,Member,Small heads-up — had one high reading on glucose this morning.,member-initiated,CV-01
+2025-03-31 21:05 +0800,coach,Coach,Got it — noted. Quick tip: prioritize sleep + hydration. We'll follow up.,reply;coach,CV-01
+2025-03-29 19:20 +0800,member,Member,Small heads-up — had one high reading on glucose this morning.,member-initiated,CV-01
+2025-03-30 00:20 +0800,coach,Coach,Thanks for updating. Keep volume light during travel and track sleep.,reply;coach,CV-01
+2025-04-01 21:45 +0800,member,Member,Question: Is it ok to do high-intensity on travel days? Also slept 6.8h last night.,member-initiated,CV-01
+2025-04-02 00:45 +0800,coach,Coach,Got it — noted. Quick tip: prioritize sleep + hydration. We'll follow up.,reply;coach,CV-01
+2025-04-08 19:05 +0800,member,Member,Progress: followed diet ~50%. Steps are down due to travel.,member-initiated,
+2025-04-08 23:05 +0800,coach,Coach,"Noted. If glucose spiked, log meals and I'll review trends.",reply;coach,
+2025-04-08 19:00 +0800,member,Member,"Curious about timing of cardio. Also, energy low this morning.",member-initiated,
+2025-04-05 14:15 +0800,member,Member,Question: Is it ok to do high-intensity on travel days? Also slept 5.9h last night.,member-initiated,CV-01
+2025-04-08 19:00 +0800,member,Member,"Curious about sleep supplements. Also, energy low this morning.",member-initiated,
+2025-04-08 20:00 +0800,coach,Coach,Thanks for updating. Keep volume light during travel and track sleep.,reply;coach,
+2025-04-03 19:15 +0800,member,Member,Small heads-up — had one high reading on glucose this morning.,member-initiated,CV-01
+2025-04-05 16:45 +0800,member,Member,Small heads-up — had one high reading on glucose this morning.,member-initiated,CV-01
+2025-04-14 20:15 +0800,member,Member,"Curious about timing of cardio. Also, energy low this morning.",member-initiated,CV-01
+2025-04-11 19:45 +0800,member,Member,Small heads-up — had one high reading on glucose this morning.,member-initiated,
+2025-04-11 22:45 +0800,coach,Coach,Got it — noted. Quick tip: prioritize sleep + hydration. We'll follow up.,reply;coach,
+2025-04-11 12:10 +0800,member,Member,Small heads-up — had one high reading on glucose this morning.,member-initiated,
+2025-04-11 18:10 +0800,coach,Coach,Got it — noted. Quick tip: prioritize sleep + hydration. We'll follow up.,reply;coach,
+2025-04-09 13:15 +0800,member,Member,Progress: followed diet ~50%. Steps are down due to travel.,member-initiated,
+2025-04-09 17:15 +0800,nutritionist,Nutritionist,Quick nutrition tip: prioritize lean protein at meals and avoid late carbs.,reply;nutritionist,
+2025-04-22 21:45 +0800,member,Member,Small heads-up — had one high reading on glucose this morning.,member-initiated,CV-01
+2025-04-18 19:15 +0800,member,Member,"Curious about timing of cardio. Also, energy low this morning.",member-initiated,CV-01
+2025-04-18 23:15 +0800,coach,Coach,Got it — noted. Quick tip: prioritize sleep + hydration. We'll follow up.,reply;coach,CV-01
+2025-04-19 12:30 +0800,member,Member,"Curious about sleep supplements. Also, energy low this morning.",member-initiated,CV-01
+2025-04-20 15:00 +0800,member,Member,"Curious about keto vs low-carb. Also, energy low this morning.",member-initiated,CV-01
+2025-04-20 19:00 +0800,coach,Coach,Got it — noted. Quick tip: prioritize sleep + hydration. We'll follow up.,reply;coach,CV-01
+2025-04-16 11:15 +0800,member,Member,Progress: followed diet ~50%. Steps are down due to travel.,member-initiated,CV-01
+2025-04-16 14:15 +0800,nutritionist,Nutritionist,I can send a 3-day travel meal plan if you'd like.,reply;nutritionist,CV-01
+2025-04-18 20:00 +0800,member,Member,"Curious about keto vs low-carb. Also, energy low this morning.",member-initiated,CV-01
+2025-04-25 10:30 +0800,member,Member,"Quick check-in: travel this week, managed ~50% of plan. Sleep 6.9h.",member-initiated,CV-01
+2025-04-24 10:45 +0800,member,Member,"Quick check-in: travel this week, managed ~50% of plan. Sleep 6.7h.",member-initiated,CV-01
+2025-04-24 15:45 +0800,coach,Coach,Got it — noted. Quick tip: prioritize sleep + hydration. We'll follow up.,reply;coach,CV-01
+2025-04-26 18:10 +0800,member,Member,Progress: followed diet ~50%. Steps are down due to travel.,member-initiated,CV-01
+2025-04-24 11:00 +0800,member,Member,Small heads-up — had one high reading on glucose this morning.,member-initiated,CV-01
+2025-04-24 15:00 +0800,concierge,Concierge,I'll log this for the coach and book a follow-up if needed.,reply;concierge,CV-01
+2025-04-28 10:00 +0800,member,Member,Small heads-up — had one high reading on glucose this morning.,member-initiated,CV-01
+2025-04-28 16:00 +0800,nutritionist,Nutritionist,Quick nutrition tip: prioritize lean protein at meals and avoid late carbs.,reply;nutritionist,CV-01
+2025-04-29 16:45 +0800,member,Member,"Quick check-in: travel this week, managed ~50% of plan. Sleep 6.3h.",member-initiated,CV-01
+2025-04-30 15:30 +0800,member,Member,Progress: followed diet ~50%. Steps are down due to travel.,member-initiated,CV-01
+2025-05-07 13:10 +0800,member,Member,"Curious about sleep supplements. Also, energy low this morning.",member-initiated,
+2025-05-07 19:10 +0800,coach,Coach,Thanks for updating. Keep volume light during travel and track sleep.,reply;coach,
+2025-05-11 19:20 +0800,member,Member,"Curious about supplements. Also, energy low this morning.",member-initiated,CV-01
+2025-05-11 20:20 +0800,coach,Coach,Thanks for updating. Keep volume light during travel and track sleep.,reply;coach,CV-01
+2025-05-10 10:45 +0800,member,Member,"Curious about sleep supplements. Also, energy low this morning.",member-initiated,CV-01
+2025-05-10 13:45 +0800,coach,Coach,Got it — noted. Quick tip: prioritize sleep + hydration. We'll follow up.,reply;coach,CV-01
+2025-05-10 10:10 +0800,member,Member,Progress: followed diet ~50%. Steps are down due to travel.,member-initiated,CV-01
+2025-05-10 12:10 +0800,coach,Coach,Got it — noted. Quick tip: prioritize sleep + hydration. We'll follow up.,reply;coach,CV-01
+2025-05-08 18:15 +0800,member,Member,"Curious about timing of cardio. Also, energy low this morning.",member-initiated,
+2025-05-12 18:15 +0800,member,Member,"Curious about keto vs low-carb. Also, energy low this morning.",member-initiated,CV-01
+2025-05-12 20:15 +0800,coach,Coach,Thanks for updating. Keep volume light during travel and track sleep.,reply;coach,CV-01
+2025-05-12 16:10 +0800,member,Member,"Curious about supplements. Also, energy low this morning.",member-initiated,CV-01
+2025-05-12 19:10 +0800,coach,Coach,Thanks for updating. Keep volume light during travel and track sleep.,reply;coach,CV-01
+2025-05-19 14:10 +0800,member,Member,Progress: followed diet ~50%. Steps are down due to travel.,member-initiated,CV-01
+2025-05-16 08:30 +0800,member,Member,Small heads-up — had one high reading on glucose this morning.,member-initiated,CV-01
+2025-05-16 11:30 +0800,coach,Coach,"Noted. If glucose spiked, log meals and I'll review trends.",reply;coach,CV-01
+2025-05-25 19:20 +0800,member,Member,Small heads-up — had one high reading on glucose this morning.,member-initiated,CV-01
+2025-05-23 10:10 +0800,member,Member,Question: Is it ok to do high-intensity on travel days? Also slept 6.2h last night.,member-initiated,CV-01
+2025-05-23 15:10 +0800,concierge,Concierge,I'll log this for the coach and book a follow-up if needed.,reply;concierge,CV-01
+2025-05-26 09:30 +0800,member,Member,"Curious about keto vs low-carb. Also, energy low this morning.",member-initiated,CV-01
+2025-05-26 13:30 +0800,coach,Coach,Thanks for updating. Keep volume light during travel and track sleep.,reply;coach,CV-01
+2025-05-22 07:10 +0800,member,Member,"Curious about keto vs low-carb. Also, energy low this morning.",member-initiated,CV-01
+2025-05-22 13:10 +0800,coach,Coach,"Noted. If glucose spiked, log meals and I'll review trends.",reply;coach,CV-01
+2025-05-21 09:05 +0800,member,Member,Small heads-up — had one high reading on glucose this morning.,member-initiated,CV-01
+2025-05-21 15:45 +0800,member,Member,"Curious about timing of cardio. Also, energy low this morning.",member-initiated,CV-01
+2025-05-24 14:15 +0800,member,Member,Progress: followed diet ~50%. Steps are down due to travel.,member-initiated,CV-01
+2025-05-24 19:15 +0800,coach,Coach,"Noted. If glucose spiked, log meals and I'll review trends.",reply;coach,CV-01
+2025-05-21 19:05 +0800,member,Member,Question: Is it ok to do high-intensity on travel days? Also slept 6.1h last night.,member-initiated,CV-01
+2025-05-21 20:05 +0800,coach,Coach,Got it — noted. Quick tip: prioritize sleep + hydration. We'll follow up.,reply;coach,CV-01
+2025-05-21 13:15 +0800,member,Member,Small heads-up — had one high reading on glucose this morning.,member-initiated,CV-01
+2025-05-21 19:15 +0800,coach,Coach,Thanks for updating. Keep volume light during travel and track sleep.,reply;coach,CV-01
+2025-05-21 17:05 +0800,member,Member,Progress: followed diet ~50%. Steps are down due to travel.,member-initiated,CV-01
+2025-05-21 23:05 +0800,coach,Coach,Got it — noted. Quick tip: prioritize sleep + hydration. We'll follow up.,reply;coach,CV-01
+2025-05-23 20:05 +0800,member,Member,"Quick check-in: travel this week, managed ~50% of plan. Sleep 5.8h.",member-initiated,CV-01
+2025-05-23 23:05 +0800,nutritionist,Nutritionist,I can send a 3-day travel meal plan if you'd like.,reply;nutritionist,CV-01
+2025-05-28 14:30 +0800,member,Member,Progress: followed diet ~50%. Steps are down due to travel.,member-initiated,CV-01
+2025-05-28 15:30 +0800,coach,Coach,"Noted. If glucose spiked, log meals and I'll review trends.",reply;coach,CV-01
+2025-05-28 21:15 +0800,member,Member,Progress: followed diet ~50%. Steps are down due to travel.,member-initiated,CV-01
+2025-05-29 02:15 +0800,concierge,Concierge,Noted — I can adjust your schedule and send a hotel workout.,reply;concierge,CV-01
+2025-06-03 17:45 +0800,member,Member,Progress: followed diet ~50%. Steps are down due to travel.,member-initiated,CV-01
+2025-06-03 20:45 +0800,coach,Coach,Got it — noted. Quick tip: prioritize sleep + hydration. We'll follow up.,reply;coach,CV-01
+2025-06-01 13:30 +0800,member,Member,"Curious about sleep supplements. Also, energy low this morning.",member-initiated,CV-01
+2025-06-01 19:30 +0800,coach,Coach,Got it — noted. Quick tip: prioritize sleep + hydration. We'll follow up.,reply;coach,CV-01
+2025-06-10 09:10 +0800,member,Member,"Curious about supplements. Also, energy low this morning.",member-initiated,CV-01
+2025-06-07 20:45 +0800,member,Member,Small heads-up — had one high reading on glucose this morning.,member-initiated,CV-01
+2025-06-08 00:45 +0800,coach,Coach,"Noted. If glucose spiked, log meals and I'll review trends.",reply;coach,CV-01
+2025-06-10 07:30 +0800,member,Member,Small heads-up — had one high reading on glucose this morning.,member-initiated,CV-01
+2025-06-10 11:30 +0800,coach,Coach,"Noted. If glucose spiked, log meals and I'll review trends.",reply;coach,CV-01
+2025-06-14 19:00 +0800,member,Member,Question: Is it ok to do high-intensity on travel days? Also slept 6.1h last night.,member-initiated,CV-01
+2025-06-14 21:30 +0800,member,Member,"Curious about timing of cardio. Also, energy low this morning.",member-initiated,CV-01
+2025-06-13 15:00 +0800,member,Member,Small heads-up — had one high reading on glucose this morning.,member-initiated,CV-01
+2025-06-11 14:00 +0800,member,Member,Question: Is it ok to do high-intensity on travel days? Also slept 6.5h last night.,member-initiated,CV-01
+2025-06-11 18:00 +0800,coach,Coach,Thanks for updating. Keep volume light during travel and track sleep.,reply;coach,CV-01
+2025-06-12 14:20 +0800,member,Member,Question: Is it ok to do high-intensity on travel days? Also slept 6.3h last night.,member-initiated,CV-01
+2025-06-13 19:45 +0800,member,Member,"Curious about supplements. Also, energy low this morning.",member-initiated,CV-01
+2025-06-13 18:10 +0800,member,Member,Small heads-up — had one high reading on glucose this morning.,member-initiated,CV-01
+2025-06-14 15:15 +0800,member,Member,Progress: followed diet ~50%. Steps are down due to travel.,member-initiated,CV-01
+2025-06-14 17:15 +0800,coach,Coach,"Noted. If glucose spiked, log meals and I'll review trends.",reply;coach,CV-01
+2025-06-19 16:15 +0800,member,Member,Question: Is it ok to do high-intensity on travel days? Also slept 7.1h last night.,member-initiated,CV-01
+2025-06-19 22:15 +0800,coach,Coach,Thanks for updating. Keep volume light during travel and track sleep.,reply;coach,CV-01
+2025-06-21 17:45 +0800,member,Member,Question: Is it ok to do high-intensity on travel days? Also slept 6.5h last night.,member-initiated,CV-01
+2025-06-21 20:45 +0800,concierge,Concierge,Noted — I can adjust your schedule and send a hotel workout.,reply;concierge,CV-01
+2025-06-24 20:15 +0800,member,Member,"Quick check-in: travel this week, managed ~50% of plan. Sleep 6.5h.",member-initiated,CV-01
+2025-06-25 02:15 +0800,coach,Coach,Got it — noted. Quick tip: prioritize sleep + hydration. We'll follow up.,reply;coach,CV-01
+2025-06-25 14:45 +0800,member,Member,Progress: followed diet ~50%. Steps are down due to travel.,member-initiated,CV-01
+2025-07-01 12:45 +0800,member,Member,Small heads-up — had one high reading on glucose this morning.,member-initiated,CV-01
+2025-07-01 14:45 +0800,member,Member,Small heads-up — had one high reading on glucose this morning.,member-initiated,CV-01
+2025-07-01 17:45 +0800,coach,Coach,Got it — noted. Quick tip: prioritize sleep + hydration. We'll follow up.,reply;coach,CV-01
+2025-07-07 08:15 +0800,member,Member,"Quick check-in: travel this week, managed ~50% of plan. Sleep 6.9h.",member-initiated,CV-01
+2025-07-07 09:15 +0800,coach,Coach,Got it — noted. Quick tip: prioritize sleep + hydration. We'll follow up.,reply;coach,CV-01
+2025-07-04 19:00 +0800,member,Member,Progress: followed diet ~50%. Steps are down due to travel.,member-initiated,CV-01
+2025-07-05 00:00 +0800,coach,Coach,"Noted. If glucose spiked, log meals and I'll review trends.",reply;coach,CV-01
+2025-07-08 09:05 +0800,member,Member,Question: Is it ok to do high-intensity on travel days? Also slept 5.8h last night.,member-initiated,CV-01
+2025-07-03 14:20 +0800,member,Member,Question: Is it ok to do high-intensity on travel days? Also slept 6.1h last night.,member-initiated,CV-01
+2025-07-03 18:20 +0800,coach,Coach,Thanks for updating. Keep volume light during travel and track sleep.,reply;coach,CV-01
+2025-07-07 15:05 +0800,member,Member,"Quick check-in: travel this week, managed ~50% of plan. Sleep 6.4h.",member-initiated,CV-01
+2025-07-11 17:15 +0800,member,Member,Progress: followed diet ~50%. Steps are down due to travel.,member-initiated,CV-01
+2025-07-11 21:15 +0800,coach,Coach,Got it — noted. Quick tip: prioritize sleep + hydration. We'll follow up.,reply;coach,CV-01
+2025-07-10 13:20 +0800,member,Member,Progress: followed diet ~50%. Steps are down due to travel.,member-initiated,CV-01
+2025-07-10 17:20 +0800,nutritionist,Nutritionist,I can send a 3-day travel meal plan if you'd like.,reply;nutritionist,CV-01
+2025-07-09 16:45 +0800,member,Member,"Quick check-in: travel this week, managed ~50% of plan. Sleep 7.2h.",member-initiated,CV-01
+2025-07-11 19:45 +0800,member,Member,Question: Is it ok to do high-intensity on travel days? Also slept 6.7h last night.,member-initiated,CV-01
+2025-07-11 22:45 +0800,coach,Coach,"Noted. If glucose spiked, log meals and I'll review trends.",reply;coach,CV-01
+2025-07-15 18:45 +0800,member,Member,Question: Is it ok to do high-intensity on travel days? Also slept 6.7h last night.,member-initiated,CV-01
+2025-07-15 23:45 +0800,coach,Coach,Thanks for updating. Keep volume light during travel and track sleep.,reply;coach,CV-01
+2025-07-14 09:00 +0800,member,Member,Progress: followed diet ~50%. Steps are down due to travel.,member-initiated,CV-01
+2025-07-14 14:00 +0800,coach,Coach,Thanks for updating. Keep volume light during travel and track sleep.,reply;coach,CV-01
+2025-07-13 15:10 +0800,member,Member,Question: Is it ok to do high-intensity on travel days? Also slept 6.1h last night.,member-initiated,CV-01
+2025-07-11 18:45 +0800,member,Member,Progress: followed diet ~50%. Steps are down due to travel.,member-initiated,CV-01
+2025-07-17 19:05 +0800,member,Member,"Curious about supplements. Also, energy low this morning.",member-initiated,
+2025-07-17 22:05 +0800,coach,Coach,"Noted. If glucose spiked, log meals and I'll review trends.",reply;coach,
+2025-07-16 14:10 +0800,member,Member,Progress: followed diet ~50%. Steps are down due to travel.,member-initiated,CV-01
+2025-07-16 15:10 +0800,coach,Coach,"Noted. If glucose spiked, log meals and I'll review trends.",reply;coach,CV-01
+2025-07-20 12:20 +0800,member,Member,Question: Is it ok to do high-intensity on travel days? Also slept 6.7h last night.,member-initiated,CV-01
+2025-07-25 17:15 +0800,member,Member,"Quick check-in: travel this week, managed ~50% of plan. Sleep 5.9h.",member-initiated,CV-01
+2025-07-25 18:15 +0800,coach,Coach,Got it — noted. Quick tip: prioritize sleep + hydration. We'll follow up.,reply;coach,CV-01
+2025-07-27 09:15 +0800,member,Member,"Curious about sleep supplements. Also, energy low this morning.",member-initiated,CV-01
+2025-07-27 13:15 +0800,coach,Coach,"Noted. If glucose spiked, log meals and I'll review trends.",reply;coach,CV-01
+2025-07-30 20:15 +0800,member,Member,Small heads-up — had one high reading on glucose this morning.,member-initiated,CV-01
+2025-07-31 00:15 +0800,coach,Coach,Thanks for updating. Keep volume light during travel and track sleep.,reply;coach,CV-01
+2025-07-31 20:10 +0800,member,Member,"Quick check-in: travel this week, managed ~50% of plan. Sleep 7.3h.",member-initiated,CV-01
+2025-07-31 23:10 +0800,concierge,Concierge,Noted — I can adjust your schedule and send a hotel workout.,reply;concierge,CV-01
+2025-08-02 11:05 +0800,member,Member,"Quick check-in: travel this week, managed ~50% of plan. Sleep 7.2h.",member-initiated,CV-01
+2025-08-02 17:05 +0800,coach,Coach,"Noted. If glucose spiked, log meals and I'll review trends.",reply;coach,CV-01
+2025-07-30 07:45 +0800,member,Member,Progress: followed diet ~50%. Steps are down due to travel.,member-initiated,CV-01
+2025-07-31 08:45 +0800,member,Member,Small heads-up — had one high reading on glucose this morning.,member-initiated,CV-01
+2025-08-07 12:45 +0800,member,Member,Question: Is it ok to do high-intensity on travel days? Also slept 7.0h last night.,member-initiated,CV-01
+2025-08-07 14:45 +0800,concierge,Concierge,I'll log this for the coach and book a follow-up if needed.,reply;concierge,CV-01
+2025-08-12 09:00 +0800,member,Member,"Quick check-in: travel this week, managed ~50% of plan. Sleep 5.9h.",member-initiated,CV-01
+2025-08-07 16:10 +0800,member,Member,"Quick check-in: travel this week, managed ~50% of plan. Sleep 6.0h.",member-initiated,CV-01
+2025-08-07 17:10 +0800,coach,Coach,"Noted. If glucose spiked, log meals and I'll review trends.",reply;coach,CV-01
+2025-08-13 14:15 +0800,member,Member,Progress: followed diet ~50%. Steps are down due to travel.,member-initiated,CV-01
+2025-08-13 19:15 +0800,coach,Coach,Got it — noted. Quick tip: prioritize sleep + hydration. We'll follow up.,reply;coach,CV-01
+2025-08-18 19:45 +0800,member,Member,Small heads-up — had one high reading on glucose this morning.,member-initiated,CV-01
+2025-08-18 23:45 +0800,coach,Coach,Thanks for updating. Keep volume light during travel and track sleep.,reply;coach,CV-01
+2025-08-18 08:15 +0800,member,Member,"Curious about keto vs low-carb. Also, energy low this morning.",member-initiated,CV-01
+2025-08-18 10:15 +0800,coach,Coach,Thanks for updating. Keep volume light during travel and track sleep.,reply;coach,CV-01
+2025-08-17 17:20 +0800,member,Member,Small heads-up — had one high reading on glucose this morning.,member-initiated,CV-01
+2025-08-17 11:15 +0800,member,Member,Small heads-up — had one high reading on glucose this morning.,member-initiated,CV-01
+2025-08-13 20:30 +0800,member,Member,Small heads-up — had one high reading on glucose this morning.,member-initiated,CV-01
+2025-08-14 00:30 +0800,nutritionist,Nutritionist,I can send a 3-day travel meal plan if you'd like.,reply;nutritionist,CV-01
+2025-08-19 14:15 +0800,member,Member,"Curious about supplements. Also, energy low this morning.",member-initiated,CV-01
+2025-08-19 17:15 +0800,coach,Coach,Got it — noted. Quick tip: prioritize sleep + hydration. We'll follow up.,reply;coach,CV-01
+2025-08-18 21:15 +0800,member,Member,"Quick check-in: travel this week, managed ~50% of plan. Sleep 5.8h.",member-initiated,CV-01
+2025-08-19 03:15 +0800,coach,Coach,Thanks for updating. Keep volume light during travel and track sleep.,reply;coach,CV-01
+2025-08-26 09:20 +0800,member,Member,"Quick check-in: travel this week, managed ~50% of plan. Sleep 6.6h.",member-initiated,CV-01
+2025-08-23 12:45 +0800,member,Member,"Curious about keto vs low-carb. Also, energy low this morning.",member-initiated,CV-01
+2025-08-24 11:10 +0800,member,Member,"Quick check-in: travel this week, managed ~50% of plan. Sleep 6.6h.",member-initiated,CV-01
+2025-08-24 12:10 +0800,coach,Coach,Thanks for updating. Keep volume light during travel and track sleep.,reply;coach,CV-01
+2025-08-26 15:10 +0800,member,Member,"Quick check-in: travel this week, managed ~50% of plan. Sleep 6.9h.",member-initiated,CV-01
+2025-08-26 15:45 +0800,member,Member,Small heads-up — had one high reading on glucose this morning.,member-initiated,CV-01
+2025-08-25 20:30 +0800,member,Member,Progress: followed diet ~50%. Steps are down due to travel.,member-initiated,CV-01
+2025-08-22 21:10 +0800,member,Member,Progress: followed diet ~50%. Steps are down due to travel.,member-initiated,CV-01
+2025-08-22 23:10 +0800,coach,Coach,"Noted. If glucose spiked, log meals and I'll review trends.",reply;coach,CV-01
+2025-08-25 07:00 +0800,member,Member,Small heads-up — had one high reading on glucose this morning.,member-initiated,CV-01
+2025-08-25 10:00 +0800,coach,Coach,"Noted. If glucose spiked, log meals and I'll review trends.",reply;coach,CV-01
+2025-08-22 19:20 +0800,member,Member,Small heads-up — had one high reading on glucose this morning.,member-initiated,CV-01
+2025-08-22 20:20 +0800,nutritionist,Nutritionist,Quick nutrition tip: prioritize lean protein at meals and avoid late carbs.,reply;nutritionist,CV-01
+2025-08-22 14:30 +0800,member,Member,"Curious about sleep supplements. Also, energy low this morning.",member-initiated,CV-01
+2025-08-22 19:30 +0800,coach,Coach,Got it — noted. Quick tip: prioritize sleep + hydration. We'll follow up.,reply;coach,CV-01
+2025-08-29 13:00 +0800,member,Member,Progress: followed diet ~50%. Steps are down due to travel.,member-initiated,CV-01
+2025-08-29 15:00 +0800,coach,Coach,Thanks for updating. Keep volume light during travel and track sleep.,reply;coach,CV-01
+2025-08-31 07:00 +0800,member,Member,Question: Is it ok to do high-intensity on travel days? Also slept 6.2h last night.,member-initiated,
+2025-09-02 11:10 +0800,member,Member,Progress: followed diet ~50%. Steps are down due to travel.,member-initiated,
+2025-01-17 10:00 +0800,coach,Coach,Triggered CV-01 due to rhr_7d_avg=71.4. Action: deload week; sleep hygiene; -20% intensity. Follow-up: 2025-01-24,intervention,CV-01
+2025-01-18 10:00 +0800,coach,Coach,Triggered CV-01 due to rhr_7d_avg=72.3. Action: deload week; sleep hygiene; -20% intensity. Follow-up: 2025-01-25,intervention,CV-01
+2025-01-19 10:00 +0800,coach,Coach,Triggered CV-01 due to rhr_7d_avg=73.1. Action: deload week; sleep hygiene; -20% intensity. Follow-up: 2025-01-26,intervention,CV-01
+2025-01-20 10:00 +0800,coach,Coach,Triggered CV-01 due to rhr_7d_avg=74.0. Action: deload week; sleep hygiene; -20% intensity. Follow-up: 2025-01-27,intervention,CV-01
+2025-01-21 10:00 +0800,coach,Coach,Triggered CV-01 due to rhr_7d_avg=74.9. Action: deload week; sleep hygiene; -20% intensity. Follow-up: 2025-01-28,intervention,CV-01
+2025-01-22 10:00 +0800,coach,Coach,Triggered CV-01 due to rhr_7d_avg=75.0. Action: deload week; sleep hygiene; -20% intensity. Follow-up: 2025-01-29,intervention,CV-01
+2025-01-23 10:00 +0800,coach,Coach,Triggered CV-01 due to rhr_7d_avg=74.9. Action: deload week; sleep hygiene; -20% intensity. Follow-up: 2025-01-30,intervention,CV-01
+2025-01-24 10:00 +0800,coach,Coach,Triggered CV-01 due to rhr_7d_avg=74.9. Action: deload week; sleep hygiene; -20% intensity. Follow-up: 2025-01-31,intervention,CV-01
+2025-01-25 10:00 +0800,coach,Coach,Triggered CV-01 due to rhr_7d_avg=74.9. Action: deload week; sleep hygiene; -20% intensity. Follow-up: 2025-02-01,intervention,CV-01
+2025-01-26 10:00 +0800,coach,Coach,Triggered CV-01 due to rhr_7d_avg=74.9. Action: deload week; sleep hygiene; -20% intensity. Follow-up: 2025-02-02,intervention,CV-01
+2025-01-27 10:00 +0800,coach,Coach,Triggered CV-01 due to rhr_7d_avg=74.9. Action: deload week; sleep hygiene; -20% intensity. Follow-up: 2025-02-03,intervention,CV-01
+2025-01-28 10:00 +0800,coach,Coach,Triggered CV-01 due to rhr_7d_avg=74.9. Action: deload week; sleep hygiene; -20% intensity. Follow-up: 2025-02-04,intervention,CV-01
+2025-01-29 10:00 +0800,coach,Coach,Triggered CV-01 due to rhr_7d_avg=74.9. Action: deload week; sleep hygiene; -20% intensity. Follow-up: 2025-02-05,intervention,CV-01
+2025-01-30 10:00 +0800,coach,Coach,Triggered CV-01 due to rhr_7d_avg=75.0. Action: deload week; sleep hygiene; -20% intensity. Follow-up: 2025-02-06,intervention,CV-01
+2025-01-31 10:00 +0800,coach,Coach,Triggered CV-01 due to rhr_7d_avg=75.0. Action: deload week; sleep hygiene; -20% intensity. Follow-up: 2025-02-07,intervention,CV-01
+2025-02-01 10:00 +0800,coach,Coach,Triggered CV-01 due to rhr_7d_avg=75.0. Action: deload week; sleep hygiene; -20% intensity. Follow-up: 2025-02-08,intervention,CV-01
+2025-02-02 10:00 +0800,coach,Coach,Triggered CV-01 due to rhr_7d_avg=75.0. Action: deload week; sleep hygiene; -20% intensity. Follow-up: 2025-02-09,intervention,CV-01
+2025-02-03 10:00 +0800,coach,Coach,Triggered CV-01 due to rhr_7d_avg=75.0. Action: deload week; sleep hygiene; -20% intensity. Follow-up: 2025-02-10,intervention,CV-01
+2025-02-04 10:00 +0800,coach,Coach,Triggered CV-01 due to rhr_7d_avg=75.0. Action: deload week; sleep hygiene; -20% intensity. Follow-up: 2025-02-11,intervention,CV-01
+2025-02-05 10:00 +0800,coach,Coach,Triggered CV-01 due to rhr_7d_avg=74.9. Action: deload week; sleep hygiene; -20% intensity. Follow-up: 2025-02-12,intervention,CV-01
+2025-02-06 10:00 +0800,coach,Coach,Triggered CV-01 due to rhr_7d_avg=74.4. Action: deload week; sleep hygiene; -20% intensity. Follow-up: 2025-02-13,intervention,CV-01
+2025-02-07 10:00 +0800,coach,Coach,Triggered CV-01 due to rhr_7d_avg=74.0. Action: deload week; sleep hygiene; -20% intensity. Follow-up: 2025-02-14,intervention,CV-01
+2025-02-08 10:00 +0800,coach,Coach,Triggered CV-01 due to rhr_7d_avg=73.6. Action: deload week; sleep hygiene; -20% intensity. Follow-up: 2025-02-15,intervention,CV-01
+2025-02-09 10:00 +0800,coach,Coach,Triggered CV-01 due to rhr_7d_avg=73.3. Action: deload week; sleep hygiene; -20% intensity. Follow-up: 2025-02-16,intervention,CV-01
+2025-02-14 10:00 +0800,coach,Coach,Triggered CV-01 due to rhr_7d_avg=73.3. Action: deload week; sleep hygiene; -20% intensity. Follow-up: 2025-02-21,intervention,CV-01
+2025-02-15 10:00 +0800,coach,Coach,Triggered CV-01 due to rhr_7d_avg=73.7. Action: deload week; sleep hygiene; -20% intensity. Follow-up: 2025-02-22,intervention,CV-01
+2025-02-16 10:00 +0800,coach,Coach,Triggered CV-01 due to rhr_7d_avg=74.0. Action: deload week; sleep hygiene; -20% intensity. Follow-up: 2025-02-23,intervention,CV-01
+2025-02-17 10:00 +0800,coach,Coach,Triggered CV-01 due to rhr_7d_avg=74.4. Action: deload week; sleep hygiene; -20% intensity. Follow-up: 2025-02-24,intervention,CV-01
+2025-02-18 10:00 +0800,coach,Coach,Triggered CV-01 due to rhr_7d_avg=75.0. Action: deload week; sleep hygiene; -20% intensity. Follow-up: 2025-02-25,intervention,CV-01
+2025-02-19 10:00 +0800,coach,Coach,Triggered CV-01 due to rhr_7d_avg=74.9. Action: deload week; sleep hygiene; -20% intensity. Follow-up: 2025-02-26,intervention,CV-01
+2025-02-20 10:00 +0800,coach,Coach,Triggered CV-01 due to rhr_7d_avg=74.7. Action: deload week; sleep hygiene; -20% intensity. Follow-up: 2025-02-27,intervention,CV-01
+2025-02-21 10:00 +0800,coach,Coach,Triggered CV-01 due to rhr_7d_avg=74.4. Action: deload week; sleep hygiene; -20% intensity. Follow-up: 2025-02-28,intervention,CV-01
+2025-02-22 10:00 +0800,coach,Coach,Triggered CV-01 due to rhr_7d_avg=73.9. Action: deload week; sleep hygiene; -20% intensity. Follow-up: 2025-03-01,intervention,CV-01
+2025-02-23 10:00 +0800,coach,Coach,Triggered CV-01 due to rhr_7d_avg=73.4. Action: deload week; sleep hygiene; -20% intensity. Follow-up: 2025-03-02,intervention,CV-01
+2025-02-24 10:00 +0800,coach,Coach,Triggered CV-01 due to rhr_7d_avg=73.1. Action: deload week; sleep hygiene; -20% intensity. Follow-up: 2025-03-03,intervention,CV-01
+2025-02-26 10:00 +0800,coach,Coach,Triggered CV-01 due to rhr_7d_avg=73.1. Action: deload week; sleep hygiene; -20% intensity. Follow-up: 2025-03-05,intervention,CV-01
+2025-02-27 10:00 +0800,coach,Coach,Triggered CV-01 due to rhr_7d_avg=73.3. Action: deload week; sleep hygiene; -20% intensity. Follow-up: 2025-03-06,intervention,CV-01
+2025-02-28 10:00 +0800,coach,Coach,Triggered CV-01 due to rhr_7d_avg=73.6. Action: deload week; sleep hygiene; -20% intensity. Follow-up: 2025-03-07,intervention,CV-01
+2025-03-01 10:00 +0800,coach,Coach,Triggered CV-01 due to rhr_7d_avg=74.1. Action: deload week; sleep hygiene; -20% intensity. Follow-up: 2025-03-08,intervention,CV-01
+2025-03-02 10:00 +0800,coach,Coach,Triggered CV-01 due to rhr_7d_avg=74.6. Action: deload week; sleep hygiene; -20% intensity. Follow-up: 2025-03-09,intervention,CV-01
+2025-03-03 10:00 +0800,coach,Coach,Triggered CV-01 due to rhr_7d_avg=74.9. Action: deload week; sleep hygiene; -20% intensity. Follow-up: 2025-03-10,intervention,CV-01
+2025-03-04 10:00 +0800,coach,Coach,Triggered CV-01 due to rhr_7d_avg=75.0. Action: deload week; sleep hygiene; -20% intensity. Follow-up: 2025-03-11,intervention,CV-01
+2025-03-05 10:00 +0800,coach,Coach,Triggered CV-01 due to rhr_7d_avg=75.0. Action: deload week; sleep hygiene; -20% intensity. Follow-up: 2025-03-12,intervention,CV-01
+2025-03-06 10:00 +0800,coach,Coach,Triggered CV-01 due to rhr_7d_avg=75.0. Action: deload week; sleep hygiene; -20% intensity. Follow-up: 2025-03-13,intervention,CV-01
+2025-03-07 10:00 +0800,coach,Coach,Triggered CV-01 due to rhr_7d_avg=75.0. Action: deload week; sleep hygiene; -20% intensity. Follow-up: 2025-03-14,intervention,CV-01
+2025-03-08 10:00 +0800,coach,Coach,Triggered CV-01 due to rhr_7d_avg=74.9. Action: deload week; sleep hygiene; -20% intensity. Follow-up: 2025-03-15,intervention,CV-01
+2025-03-09 10:00 +0800,coach,Coach,Triggered CV-01 due to rhr_7d_avg=74.6. Action: deload week; sleep hygiene; -20% intensity. Follow-up: 2025-03-16,intervention,CV-01
+2025-03-10 10:00 +0800,coach,Coach,Triggered CV-01 due to rhr_7d_avg=74.3. Action: deload week; sleep hygiene; -20% intensity. Follow-up: 2025-03-17,intervention,CV-01
+2025-03-11 10:00 +0800,coach,Coach,Triggered CV-01 due to rhr_7d_avg=73.7. Action: deload week; sleep hygiene; -20% intensity. Follow-up: 2025-03-18,intervention,CV-01
+2025-03-12 10:00 +0800,coach,Coach,Triggered CV-01 due to rhr_7d_avg=73.7. Action: deload week; sleep hygiene; -20% intensity. Follow-up: 2025-03-19,intervention,CV-01
+2025-03-13 10:00 +0800,coach,Coach,Triggered CV-01 due to rhr_7d_avg=73.7. Action: deload week; sleep hygiene; -20% intensity. Follow-up: 2025-03-20,intervention,CV-01
+2025-03-14 10:00 +0800,coach,Coach,Triggered CV-01 due to rhr_7d_avg=73.7. Action: deload week; sleep hygiene; -20% intensity. Follow-up: 2025-03-21,intervention,CV-01
+2025-03-15 10:00 +0800,coach,Coach,Triggered CV-01 due to rhr_7d_avg=73.9. Action: deload week; sleep hygiene; -20% intensity. Follow-up: 2025-03-22,intervention,CV-01
+2025-03-16 10:00 +0800,coach,Coach,Triggered CV-01 due to rhr_7d_avg=74.1. Action: deload week; sleep hygiene; -20% intensity. Follow-up: 2025-03-23,intervention,CV-01
+2025-03-17 10:00 +0800,coach,Coach,Triggered CV-01 due to rhr_7d_avg=74.4. Action: deload week; sleep hygiene; -20% intensity. Follow-up: 2025-03-24,intervention,CV-01
+2025-03-18 10:00 +0800,coach,Coach,Triggered CV-01 due to rhr_7d_avg=75.0. Action: deload week; sleep hygiene; -20% intensity. Follow-up: 2025-03-25,intervention,CV-01
+2025-03-19 10:00 +0800,coach,Coach,Triggered CV-01 due to rhr_7d_avg=75.0. Action: deload week; sleep hygiene; -20% intensity. Follow-up: 2025-03-26,intervention,CV-01
+2025-03-20 10:00 +0800,coach,Coach,Triggered CV-01 due to rhr_7d_avg=74.7. Action: deload week; sleep hygiene; -20% intensity. Follow-up: 2025-03-27,intervention,CV-01
+2025-03-21 10:00 +0800,coach,Coach,Triggered CV-01 due to rhr_7d_avg=74.4. Action: deload week; sleep hygiene; -20% intensity. Follow-up: 2025-03-28,intervention,CV-01
+2025-03-22 10:00 +0800,coach,Coach,Triggered CV-01 due to rhr_7d_avg=73.9. Action: deload week; sleep hygiene; -20% intensity. Follow-up: 2025-03-29,intervention,CV-01
+2025-03-23 10:00 +0800,coach,Coach,Triggered CV-01 due to rhr_7d_avg=73.1. Action: deload week; sleep hygiene; -20% intensity. Follow-up: 2025-03-30,intervention,CV-01
+2025-03-30 10:00 +0800,coach,Coach,Triggered CV-01 due to rhr_7d_avg=73.4. Action: deload week; sleep hygiene; -20% intensity. Follow-up: 2025-04-06,intervention,CV-01
+2025-03-31 10:00 +0800,coach,Coach,Triggered CV-01 due to rhr_7d_avg=74.1. Action: deload week; sleep hygiene; -20% intensity. Follow-up: 2025-04-07,intervention,CV-01
+2025-04-01 10:00 +0800,coach,Coach,Triggered CV-01 due to rhr_7d_avg=74.9. Action: deload week; sleep hygiene; -20% intensity. Follow-up: 2025-04-08,intervention,CV-01
+2025-04-02 10:00 +0800,coach,Coach,Triggered CV-01 due to rhr_7d_avg=74.7. Action: deload week; sleep hygiene; -20% intensity. Follow-up: 2025-04-09,intervention,CV-01
+2025-04-03 10:00 +0800,coach,Coach,Triggered CV-01 due to rhr_7d_avg=74.4. Action: deload week; sleep hygiene; -20% intensity. Follow-up: 2025-04-10,intervention,CV-01
+2025-04-04 10:00 +0800,coach,Coach,Triggered CV-01 due to rhr_7d_avg=74.0. Action: deload week; sleep hygiene; -20% intensity. Follow-up: 2025-04-11,intervention,CV-01
+2025-04-05 10:00 +0800,coach,Coach,Triggered CV-01 due to rhr_7d_avg=73.4. Action: deload week; sleep hygiene; -20% intensity. Follow-up: 2025-04-12,intervention,CV-01
+2025-04-13 10:00 +0800,coach,Coach,Triggered CV-01 due to rhr_7d_avg=73.1. Action: deload week; sleep hygiene; -20% intensity. Follow-up: 2025-04-20,intervention,CV-01
+2025-04-14 10:00 +0800,coach,Coach,Triggered CV-01 due to rhr_7d_avg=73.9. Action: deload week; sleep hygiene; -20% intensity. Follow-up: 2025-04-21,intervention,CV-01
+2025-04-15 10:00 +0800,coach,Coach,Triggered CV-01 due to rhr_7d_avg=74.6. Action: deload week; sleep hygiene; -20% intensity. Follow-up: 2025-04-22,intervention,CV-01
+2025-04-16 10:00 +0800,coach,Coach,Triggered CV-01 due to rhr_7d_avg=75.0. Action: deload week; sleep hygiene; -20% intensity. Follow-up: 2025-04-23,intervention,CV-01
+2025-04-17 10:00 +0800,coach,Coach,Triggered CV-01 due to rhr_7d_avg=75.0. Action: deload week; sleep hygiene; -20% intensity. Follow-up: 2025-04-24,intervention,CV-01
+2025-04-18 10:00 +0800,coach,Coach,Triggered CV-01 due to rhr_7d_avg=75.0. Action: deload week; sleep hygiene; -20% intensity. Follow-up: 2025-04-25,intervention,CV-01
+2025-04-19 10:00 +0800,coach,Coach,Triggered CV-01 due to rhr_7d_avg=75.0. Action: deload week; sleep hygiene; -20% intensity. Follow-up: 2025-04-26,intervention,CV-01
+2025-04-20 10:00 +0800,coach,Coach,Triggered CV-01 due to rhr_7d_avg=74.9. Action: deload week; sleep hygiene; -20% intensity. Follow-up: 2025-04-27,intervention,CV-01
+2025-04-21 10:00 +0800,coach,Coach,Triggered CV-01 due to rhr_7d_avg=74.6. Action: deload week; sleep hygiene; -20% intensity. Follow-up: 2025-04-28,intervention,CV-01
+2025-04-22 10:00 +0800,coach,Coach,Triggered CV-01 due to rhr_7d_avg=74.6. Action: deload week; sleep hygiene; -20% intensity. Follow-up: 2025-04-29,intervention,CV-01
+2025-04-23 10:00 +0800,coach,Coach,Triggered CV-01 due to rhr_7d_avg=74.6. Action: deload week; sleep hygiene; -20% intensity. Follow-up: 2025-04-30,intervention,CV-01
+2025-04-24 10:00 +0800,coach,Coach,Triggered CV-01 due to rhr_7d_avg=74.6. Action: deload week; sleep hygiene; -20% intensity. Follow-up: 2025-05-01,intervention,CV-01
+2025-04-25 10:00 +0800,coach,Coach,Triggered CV-01 due to rhr_7d_avg=74.6. Action: deload week; sleep hygiene; -20% intensity. Follow-up: 2025-05-02,intervention,CV-01
+2025-04-26 10:00 +0800,coach,Coach,Triggered CV-01 due to rhr_7d_avg=74.6. Action: deload week; sleep hygiene; -20% intensity. Follow-up: 2025-05-03,intervention,CV-01
+2025-04-27 10:00 +0800,coach,Coach,Triggered CV-01 due to rhr_7d_avg=74.7. Action: deload week; sleep hygiene; -20% intensity. Follow-up: 2025-05-04,intervention,CV-01
+2025-04-28 10:00 +0800,coach,Coach,Triggered CV-01 due to rhr_7d_avg=75.0. Action: deload week; sleep hygiene; -20% intensity. Follow-up: 2025-05-05,intervention,CV-01
+2025-04-29 10:00 +0800,coach,Coach,Triggered CV-01 due to rhr_7d_avg=75.0. Action: deload week; sleep hygiene; -20% intensity. Follow-up: 2025-05-06,intervention,CV-01
+2025-04-30 10:00 +0800,coach,Coach,Triggered CV-01 due to rhr_7d_avg=74.7. Action: deload week; sleep hygiene; -20% intensity. Follow-up: 2025-05-07,intervention,CV-01
+2025-05-01 10:00 +0800,coach,Coach,Triggered CV-01 due to rhr_7d_avg=74.4. Action: deload week; sleep hygiene; -20% intensity. Follow-up: 2025-05-08,intervention,CV-01
+2025-05-02 10:00 +0800,coach,Coach,Triggered CV-01 due to rhr_7d_avg=74.0. Action: deload week; sleep hygiene; -20% intensity. Follow-up: 2025-05-09,intervention,CV-01
+2025-05-03 10:00 +0800,coach,Coach,Triggered CV-01 due to rhr_7d_avg=73.7. Action: deload week; sleep hygiene; -20% intensity. Follow-up: 2025-05-10,intervention,CV-01
+2025-05-04 10:00 +0800,coach,Coach,Triggered CV-01 due to rhr_7d_avg=73.1. Action: deload week; sleep hygiene; -20% intensity. Follow-up: 2025-05-11,intervention,CV-01
+2025-05-11 10:00 +0800,coach,Coach,Triggered CV-01 due to rhr_7d_avg=73.3. Action: deload week; sleep hygiene; -20% intensity. Follow-up: 2025-05-18,intervention,CV-01
+2025-05-12 10:00 +0800,coach,Coach,Triggered CV-01 due to rhr_7d_avg=74.0. Action: deload week; sleep hygiene; -20% intensity. Follow-up: 2025-05-19,intervention,CV-01
+2025-05-13 10:00 +0800,coach,Coach,Triggered CV-01 due to rhr_7d_avg=74.7. Action: deload week; sleep hygiene; -20% intensity. Follow-up: 2025-05-20,intervention,CV-01
+2025-05-14 10:00 +0800,coach,Coach,Triggered CV-01 due to rhr_7d_avg=75.0. Action: deload week; sleep hygiene; -20% intensity. Follow-up: 2025-05-21,intervention,CV-01
+2025-05-15 10:00 +0800,coach,Coach,Triggered CV-01 due to rhr_7d_avg=75.0. Action: deload week; sleep hygiene; -20% intensity. Follow-up: 2025-05-22,intervention,CV-01
+2025-05-16 10:00 +0800,coach,Coach,Triggered CV-01 due to rhr_7d_avg=75.0. Action: deload week; sleep hygiene; -20% intensity. Follow-up: 2025-05-23,intervention,CV-01
+2025-05-17 10:00 +0800,coach,Coach,Triggered CV-01 due to rhr_7d_avg=75.0. Action: deload week; sleep hygiene; -20% intensity. Follow-up: 2025-05-24,intervention,CV-01
+2025-05-18 10:00 +0800,coach,Coach,Triggered CV-01 due to rhr_7d_avg=74.7. Action: deload week; sleep hygiene; -20% intensity. Follow-up: 2025-05-25,intervention,CV-01
+2025-05-19 10:00 +0800,coach,Coach,Triggered CV-01 due to rhr_7d_avg=74.1. Action: deload week; sleep hygiene; -20% intensity. Follow-up: 2025-05-26,intervention,CV-01
+2025-05-20 10:00 +0800,coach,Coach,Triggered CV-01 due to rhr_7d_avg=73.6. Action: deload week; sleep hygiene; -20% intensity. Follow-up: 2025-05-27,intervention,CV-01
+2025-05-21 10:00 +0800,coach,Coach,Triggered CV-01 due to rhr_7d_avg=73.6. Action: deload week; sleep hygiene; -20% intensity. Follow-up: 2025-05-28,intervention,CV-01
+2025-05-22 10:00 +0800,coach,Coach,Triggered CV-01 due to rhr_7d_avg=73.6. Action: deload week; sleep hygiene; -20% intensity. Follow-up: 2025-05-29,intervention,CV-01
+2025-05-23 10:00 +0800,coach,Coach,Triggered CV-01 due to rhr_7d_avg=73.6. Action: deload week; sleep hygiene; -20% intensity. Follow-up: 2025-05-30,intervention,CV-01
+2025-05-24 10:00 +0800,coach,Coach,Triggered CV-01 due to rhr_7d_avg=73.6. Action: deload week; sleep hygiene; -20% intensity. Follow-up: 2025-05-31,intervention,CV-01
+2025-05-25 10:00 +0800,coach,Coach,Triggered CV-01 due to rhr_7d_avg=73.9. Action: deload week; sleep hygiene; -20% intensity. Follow-up: 2025-06-01,intervention,CV-01
+2025-05-26 10:00 +0800,coach,Coach,Triggered CV-01 due to rhr_7d_avg=74.4. Action: deload week; sleep hygiene; -20% intensity. Follow-up: 2025-06-02,intervention,CV-01
+2025-05-27 10:00 +0800,coach,Coach,Triggered CV-01 due to rhr_7d_avg=75.0. Action: deload week; sleep hygiene; -20% intensity. Follow-up: 2025-06-03,intervention,CV-01
+2025-05-28 10:00 +0800,coach,Coach,Triggered CV-01 due to rhr_7d_avg=75.0. Action: deload week; sleep hygiene; -20% intensity. Follow-up: 2025-06-04,intervention,CV-01
+2025-05-29 10:00 +0800,coach,Coach,Triggered CV-01 due to rhr_7d_avg=75.0. Action: deload week; sleep hygiene; -20% intensity. Follow-up: 2025-06-05,intervention,CV-01
+2025-05-30 10:00 +0800,coach,Coach,Triggered CV-01 due to rhr_7d_avg=74.9. Action: deload week; sleep hygiene; -20% intensity. Follow-up: 2025-06-06,intervention,CV-01
+2025-05-31 10:00 +0800,coach,Coach,Triggered CV-01 due to rhr_7d_avg=74.6. Action: deload week; sleep hygiene; -20% intensity. Follow-up: 2025-06-07,intervention,CV-01
+2025-06-01 10:00 +0800,coach,Coach,Triggered CV-01 due to rhr_7d_avg=74.1. Action: deload week; sleep hygiene; -20% intensity. Follow-up: 2025-06-08,intervention,CV-01
+2025-06-02 10:00 +0800,coach,Coach,Triggered CV-01 due to rhr_7d_avg=73.4. Action: deload week; sleep hygiene; -20% intensity. Follow-up: 2025-06-09,intervention,CV-01
+2025-06-07 10:00 +0800,coach,Coach,Triggered CV-01 due to rhr_7d_avg=73.1. Action: deload week; sleep hygiene; -20% intensity. Follow-up: 2025-06-14,intervention,CV-01
+2025-06-08 10:00 +0800,coach,Coach,Triggered CV-01 due to rhr_7d_avg=73.6. Action: deload week; sleep hygiene; -20% intensity. Follow-up: 2025-06-15,intervention,CV-01
+2025-06-09 10:00 +0800,coach,Coach,Triggered CV-01 due to rhr_7d_avg=74.3. Action: deload week; sleep hygiene; -20% intensity. Follow-up: 2025-06-16,intervention,CV-01
+2025-06-10 10:00 +0800,coach,Coach,Triggered CV-01 due to rhr_7d_avg=75.0. Action: deload week; sleep hygiene; -20% intensity. Follow-up: 2025-06-17,intervention,CV-01
+2025-06-11 10:00 +0800,coach,Coach,Triggered CV-01 due to rhr_7d_avg=75.0. Action: deload week; sleep hygiene; -20% intensity. Follow-up: 2025-06-18,intervention,CV-01
+2025-06-12 10:00 +0800,coach,Coach,Triggered CV-01 due to rhr_7d_avg=75.0. Action: deload week; sleep hygiene; -20% intensity. Follow-up: 2025-06-19,intervention,CV-01
+2025-06-13 10:00 +0800,coach,Coach,Triggered CV-01 due to rhr_7d_avg=75.0. Action: deload week; sleep hygiene; -20% intensity. Follow-up: 2025-06-20,intervention,CV-01
+2025-06-14 10:00 +0800,coach,Coach,Triggered CV-01 due to rhr_7d_avg=74.9. Action: deload week; sleep hygiene; -20% intensity. Follow-up: 2025-06-21,intervention,CV-01
+2025-06-15 10:00 +0800,coach,Coach,Triggered CV-01 due to rhr_7d_avg=74.9. Action: deload week; sleep hygiene; -20% intensity. Follow-up: 2025-06-22,intervention,CV-01
+2025-06-16 10:00 +0800,coach,Coach,Triggered CV-01 due to rhr_7d_avg=74.9. Action: deload week; sleep hygiene; -20% intensity. Follow-up: 2025-06-23,intervention,CV-01
+2025-06-17 10:00 +0800,coach,Coach,Triggered CV-01 due to rhr_7d_avg=74.9. Action: deload week; sleep hygiene; -20% intensity. Follow-up: 2025-06-24,intervention,CV-01
+2025-06-18 10:00 +0800,coach,Coach,Triggered CV-01 due to rhr_7d_avg=74.9. Action: deload week; sleep hygiene; -20% intensity. Follow-up: 2025-06-25,intervention,CV-01
+2025-06-19 10:00 +0800,coach,Coach,Triggered CV-01 due to rhr_7d_avg=74.9. Action: deload week; sleep hygiene; -20% intensity. Follow-up: 2025-06-26,intervention,CV-01
+2025-06-20 10:00 +0800,coach,Coach,Triggered CV-01 due to rhr_7d_avg=74.9. Action: deload week; sleep hygiene; -20% intensity. Follow-up: 2025-06-27,intervention,CV-01
+2025-06-21 10:00 +0800,coach,Coach,Triggered CV-01 due to rhr_7d_avg=75.0. Action: deload week; sleep hygiene; -20% intensity. Follow-up: 2025-06-28,intervention,CV-01
+2025-06-22 10:00 +0800,coach,Coach,Triggered CV-01 due to rhr_7d_avg=75.0. Action: deload week; sleep hygiene; -20% intensity. Follow-up: 2025-06-29,intervention,CV-01
+2025-06-23 10:00 +0800,coach,Coach,Triggered CV-01 due to rhr_7d_avg=75.0. Action: deload week; sleep hygiene; -20% intensity. Follow-up: 2025-06-30,intervention,CV-01
+2025-06-24 10:00 +0800,coach,Coach,Triggered CV-01 due to rhr_7d_avg=75.0. Action: deload week; sleep hygiene; -20% intensity. Follow-up: 2025-07-01,intervention,CV-01
+2025-06-25 10:00 +0800,coach,Coach,Triggered CV-01 due to rhr_7d_avg=75.0. Action: deload week; sleep hygiene; -20% intensity. Follow-up: 2025-07-02,intervention,CV-01
+2025-06-26 10:00 +0800,coach,Coach,Triggered CV-01 due to rhr_7d_avg=74.9. Action: deload week; sleep hygiene; -20% intensity. Follow-up: 2025-07-03,intervention,CV-01
+2025-06-27 10:00 +0800,coach,Coach,Triggered CV-01 due to rhr_7d_avg=74.7. Action: deload week; sleep hygiene; -20% intensity. Follow-up: 2025-07-04,intervention,CV-01
+2025-06-28 10:00 +0800,coach,Coach,Triggered CV-01 due to rhr_7d_avg=74.7. Action: deload week; sleep hygiene; -20% intensity. Follow-up: 2025-07-05,intervention,CV-01
+2025-06-29 10:00 +0800,coach,Coach,Triggered CV-01 due to rhr_7d_avg=74.6. Action: deload week; sleep hygiene; -20% intensity. Follow-up: 2025-07-06,intervention,CV-01
+2025-06-30 10:00 +0800,coach,Coach,Triggered CV-01 due to rhr_7d_avg=74.6. Action: deload week; sleep hygiene; -20% intensity. Follow-up: 2025-07-07,intervention,CV-01
+2025-07-01 10:00 +0800,coach,Coach,Triggered CV-01 due to rhr_7d_avg=74.6. Action: deload week; sleep hygiene; -20% intensity. Follow-up: 2025-07-08,intervention,CV-01
+2025-07-02 10:00 +0800,coach,Coach,Triggered CV-01 due to rhr_7d_avg=74.6. Action: deload week; sleep hygiene; -20% intensity. Follow-up: 2025-07-09,intervention,CV-01
+2025-07-03 10:00 +0800,coach,Coach,Triggered CV-01 due to rhr_7d_avg=74.7. Action: deload week; sleep hygiene; -20% intensity. Follow-up: 2025-07-10,intervention,CV-01
+2025-07-04 10:00 +0800,coach,Coach,Triggered CV-01 due to rhr_7d_avg=74.9. Action: deload week; sleep hygiene; -20% intensity. Follow-up: 2025-07-11,intervention,CV-01
+2025-07-05 10:00 +0800,coach,Coach,Triggered CV-01 due to rhr_7d_avg=74.9. Action: deload week; sleep hygiene; -20% intensity. Follow-up: 2025-07-12,intervention,CV-01
+2025-07-06 10:00 +0800,coach,Coach,Triggered CV-01 due to rhr_7d_avg=75.0. Action: deload week; sleep hygiene; -20% intensity. Follow-up: 2025-07-13,intervention,CV-01
+2025-07-07 10:00 +0800,coach,Coach,Triggered CV-01 due to rhr_7d_avg=75.0. Action: deload week; sleep hygiene; -20% intensity. Follow-up: 2025-07-14,intervention,CV-01
+2025-07-08 10:00 +0800,coach,Coach,Triggered CV-01 due to rhr_7d_avg=75.0. Action: deload week; sleep hygiene; -20% intensity. Follow-up: 2025-07-15,intervention,CV-01
+2025-07-09 10:00 +0800,coach,Coach,Triggered CV-01 due to rhr_7d_avg=75.0. Action: deload week; sleep hygiene; -20% intensity. Follow-up: 2025-07-16,intervention,CV-01
+2025-07-10 10:00 +0800,coach,Coach,Triggered CV-01 due to rhr_7d_avg=75.0. Action: deload week; sleep hygiene; -20% intensity. Follow-up: 2025-07-17,intervention,CV-01
+2025-07-11 10:00 +0800,coach,Coach,Triggered CV-01 due to rhr_7d_avg=74.9. Action: deload week; sleep hygiene; -20% intensity. Follow-up: 2025-07-18,intervention,CV-01
+2025-07-12 10:00 +0800,coach,Coach,Triggered CV-01 due to rhr_7d_avg=74.7. Action: deload week; sleep hygiene; -20% intensity. Follow-up: 2025-07-19,intervention,CV-01
+2025-07-13 10:00 +0800,coach,Coach,Triggered CV-01 due to rhr_7d_avg=74.4. Action: deload week; sleep hygiene; -20% intensity. Follow-up: 2025-07-20,intervention,CV-01
+2025-07-14 10:00 +0800,coach,Coach,Triggered CV-01 due to rhr_7d_avg=73.9. Action: deload week; sleep hygiene; -20% intensity. Follow-up: 2025-07-21,intervention,CV-01
+2025-07-15 10:00 +0800,coach,Coach,Triggered CV-01 due to rhr_7d_avg=73.1. Action: deload week; sleep hygiene; -20% intensity. Follow-up: 2025-07-22,intervention,CV-01
+2025-07-20 10:00 +0800,coach,Coach,Triggered CV-01 due to rhr_7d_avg=73.3. Action: deload week; sleep hygiene; -20% intensity. Follow-up: 2025-07-27,intervention,CV-01
+2025-07-21 10:00 +0800,coach,Coach,Triggered CV-01 due to rhr_7d_avg=73.9. Action: deload week; sleep hygiene; -20% intensity. Follow-up: 2025-07-28,intervention,CV-01
+2025-07-22 10:00 +0800,coach,Coach,Triggered CV-01 due to rhr_7d_avg=74.6. Action: deload week; sleep hygiene; -20% intensity. Follow-up: 2025-07-29,intervention,CV-01
+2025-07-23 10:00 +0800,coach,Coach,Triggered CV-01 due to rhr_7d_avg=74.9. Action: deload week; sleep hygiene; -20% intensity. Follow-up: 2025-07-30,intervention,CV-01
+2025-07-24 10:00 +0800,coach,Coach,Triggered CV-01 due to rhr_7d_avg=74.9. Action: deload week; sleep hygiene; -20% intensity. Follow-up: 2025-07-31,intervention,CV-01
+2025-07-25 10:00 +0800,coach,Coach,Triggered CV-01 due to rhr_7d_avg=74.9. Action: deload week; sleep hygiene; -20% intensity. Follow-up: 2025-08-01,intervention,CV-01
+2025-07-26 10:00 +0800,coach,Coach,Triggered CV-01 due to rhr_7d_avg=74.9. Action: deload week; sleep hygiene; -20% intensity. Follow-up: 2025-08-02,intervention,CV-01
+2025-07-27 10:00 +0800,coach,Coach,Triggered CV-01 due to rhr_7d_avg=74.9. Action: deload week; sleep hygiene; -20% intensity. Follow-up: 2025-08-03,intervention,CV-01
+2025-07-28 10:00 +0800,coach,Coach,Triggered CV-01 due to rhr_7d_avg=74.9. Action: deload week; sleep hygiene; -20% intensity. Follow-up: 2025-08-04,intervention,CV-01
+2025-07-29 10:00 +0800,coach,Coach,Triggered CV-01 due to rhr_7d_avg=74.7. Action: deload week; sleep hygiene; -20% intensity. Follow-up: 2025-08-05,intervention,CV-01
+2025-07-30 10:00 +0800,coach,Coach,Triggered CV-01 due to rhr_7d_avg=74.9. Action: deload week; sleep hygiene; -20% intensity. Follow-up: 2025-08-06,intervention,CV-01
+2025-07-31 10:00 +0800,coach,Coach,Triggered CV-01 due to rhr_7d_avg=74.9. Action: deload week; sleep hygiene; -20% intensity. Follow-up: 2025-08-07,intervention,CV-01
+2025-08-01 10:00 +0800,coach,Coach,Triggered CV-01 due to rhr_7d_avg=74.9. Action: deload week; sleep hygiene; -20% intensity. Follow-up: 2025-08-08,intervention,CV-01
+2025-08-02 10:00 +0800,coach,Coach,Triggered CV-01 due to rhr_7d_avg=74.9. Action: deload week; sleep hygiene; -20% intensity. Follow-up: 2025-08-09,intervention,CV-01
+2025-08-03 10:00 +0800,coach,Coach,Triggered CV-01 due to rhr_7d_avg=74.9. Action: deload week; sleep hygiene; -20% intensity. Follow-up: 2025-08-10,intervention,CV-01
+2025-08-04 10:00 +0800,coach,Coach,Triggered CV-01 due to rhr_7d_avg=74.9. Action: deload week; sleep hygiene; -20% intensity. Follow-up: 2025-08-11,intervention,CV-01
+2025-08-05 10:00 +0800,coach,Coach,Triggered CV-01 due to rhr_7d_avg=75.0. Action: deload week; sleep hygiene; -20% intensity. Follow-up: 2025-08-12,intervention,CV-01
+2025-08-06 10:00 +0800,coach,Coach,Triggered CV-01 due to rhr_7d_avg=75.0. Action: deload week; sleep hygiene; -20% intensity. Follow-up: 2025-08-13,intervention,CV-01
+2025-08-07 10:00 +0800,coach,Coach,Triggered CV-01 due to rhr_7d_avg=75.0. Action: deload week; sleep hygiene; -20% intensity. Follow-up: 2025-08-14,intervention,CV-01
+2025-08-08 10:00 +0800,coach,Coach,Triggered CV-01 due to rhr_7d_avg=75.0. Action: deload week; sleep hygiene; -20% intensity. Follow-up: 2025-08-15,intervention,CV-01
+2025-08-09 10:00 +0800,coach,Coach,Triggered CV-01 due to rhr_7d_avg=75.0. Action: deload week; sleep hygiene; -20% intensity. Follow-up: 2025-08-16,intervention,CV-01
+2025-08-10 10:00 +0800,coach,Coach,Triggered CV-01 due to rhr_7d_avg=75.0. Action: deload week; sleep hygiene; -20% intensity. Follow-up: 2025-08-17,intervention,CV-01
+2025-08-11 10:00 +0800,coach,Coach,Triggered CV-01 due to rhr_7d_avg=75.0. Action: deload week; sleep hygiene; -20% intensity. Follow-up: 2025-08-18,intervention,CV-01
+2025-08-12 10:00 +0800,coach,Coach,Triggered CV-01 due to rhr_7d_avg=74.9. Action: deload week; sleep hygiene; -20% intensity. Follow-up: 2025-08-19,intervention,CV-01
+2025-08-13 10:00 +0800,coach,Coach,Triggered CV-01 due to rhr_7d_avg=74.9. Action: deload week; sleep hygiene; -20% intensity. Follow-up: 2025-08-20,intervention,CV-01
+2025-08-14 10:00 +0800,coach,Coach,Triggered CV-01 due to rhr_7d_avg=74.9. Action: deload week; sleep hygiene; -20% intensity. Follow-up: 2025-08-21,intervention,CV-01
+2025-08-15 10:00 +0800,coach,Coach,Triggered CV-01 due to rhr_7d_avg=74.9. Action: deload week; sleep hygiene; -20% intensity. Follow-up: 2025-08-22,intervention,CV-01
+2025-08-16 10:00 +0800,coach,Coach,Triggered CV-01 due to rhr_7d_avg=74.9. Action: deload week; sleep hygiene; -20% intensity. Follow-up: 2025-08-23,intervention,CV-01
+2025-08-17 10:00 +0800,coach,Coach,Triggered CV-01 due to rhr_7d_avg=74.9. Action: deload week; sleep hygiene; -20% intensity. Follow-up: 2025-08-24,intervention,CV-01
+2025-08-18 10:00 +0800,coach,Coach,Triggered CV-01 due to rhr_7d_avg=74.9. Action: deload week; sleep hygiene; -20% intensity. Follow-up: 2025-08-25,intervention,CV-01
+2025-08-19 10:00 +0800,coach,Coach,Triggered CV-01 due to rhr_7d_avg=75.0. Action: deload week; sleep hygiene; -20% intensity. Follow-up: 2025-08-26,intervention,CV-01
+2025-08-20 10:00 +0800,coach,Coach,Triggered CV-01 due to rhr_7d_avg=75.0. Action: deload week; sleep hygiene; -20% intensity. Follow-up: 2025-08-27,intervention,CV-01
+2025-08-21 10:00 +0800,coach,Coach,Triggered CV-01 due to rhr_7d_avg=75.0. Action: deload week; sleep hygiene; -20% intensity. Follow-up: 2025-08-28,intervention,CV-01
+2025-08-22 10:00 +0800,coach,Coach,Triggered CV-01 due to rhr_7d_avg=75.0. Action: deload week; sleep hygiene; -20% intensity. Follow-up: 2025-08-29,intervention,CV-01
+2025-08-23 10:00 +0800,coach,Coach,Triggered CV-01 due to rhr_7d_avg=75.0. Action: deload week; sleep hygiene; -20% intensity. Follow-up: 2025-08-30,intervention,CV-01
+2025-08-24 10:00 +0800,coach,Coach,Triggered CV-01 due to rhr_7d_avg=74.9. Action: deload week; sleep hygiene; -20% intensity. Follow-up: 2025-08-31,intervention,CV-01
+2025-08-25 10:00 +0800,coach,Coach,Triggered CV-01 due to rhr_7d_avg=74.7. Action: deload week; sleep hygiene; -20% intensity. Follow-up: 2025-09-01,intervention,CV-01
+2025-08-26 10:00 +0800,coach,Coach,Triggered CV-01 due to rhr_7d_avg=74.7. Action: deload week; sleep hygiene; -20% intensity. Follow-up: 2025-09-02,intervention,CV-01
+2025-08-27 10:00 +0800,coach,Coach,Triggered CV-01 due to rhr_7d_avg=74.7. Action: deload week; sleep hygiene; -20% intensity. Follow-up: 2025-09-03,intervention,CV-01
+2025-08-28 10:00 +0800,coach,Coach,Triggered CV-01 due to rhr_7d_avg=74.7. Action: deload week; sleep hygiene; -20% intensity. Follow-up: 2025-09-04,intervention,CV-01
+2025-08-29 10:00 +0800,coach,Coach,Triggered CV-01 due to rhr_7d_avg=74.7. Action: deload week; sleep hygiene; -20% intensity. Follow-up: 2025-09-05,intervention,CV-01
+2025-01-29 10:00 +0800,nutritionist,Nutritionist,Triggered LIP-02 due to ldl_mgdl=145.3. Action: tighten diet; +1 cardio; omega-3. Follow-up: 2025-04-23,intervention;labs,LIP-02
+2025-03-26 10:00 +0800,nutritionist,Nutritionist,Triggered LIP-02 due to ldl_mgdl=144.1. Action: tighten diet; +1 cardio; omega-3. Follow-up: 2025-06-18,intervention;labs,LIP-02
+2025-06-18 10:00 +0800,nutritionist,Nutritionist,Triggered LIP-02 due to ldl_mgdl=142.3. Action: tighten diet; +1 cardio; omega-3. Follow-up: 2025-09-10,intervention;labs,LIP-02
+2025-01-03,member,Dr. Warren,"I've been experiencing digestive problems, what should I do?",No response generated
+2025-01-05,member,Ruby,When is my next blood test?,No response generated
+2025-01-06,member,Carla,"I've been experiencing joint pain, what should I do?",No response generated
+2025-01-07,member,,Can you explain keto diet benefits and how it applies to my health?,No response generated
+2025-01-10,member,Ruby,Can we reschedule my MRI?,No response generated
+2025-01-11,member,Carla,"I've been experiencing joint pain, what should I do?",No response generated
+2025-01-12,member,Ruby,What's on my schedule for tomorrow?,No response generated
+2025-01-13,member,Ruby,Can we reschedule my MRI?,No response generated
+2025-01-14,member,Ruby,What's my fitness schedule this week?,No response generated
+2025-01-15,member,Carla,"I've been experiencing joint pain, what should I do?",No response generated
+2025-01-16,member,Advik,"I've been experiencing recovery challenges, what should I do?",No response generated
+2025-01-17,member,Advik,"I've been experiencing recovery challenges, what should I do?",No response generated
+2025-01-19,member,Advik,"I've been experiencing joint pain, what should I do?",No response generated
+2025-01-20,member,,Can you explain stress management and how it applies to my health?,No response generated
+2025-01-23,member,Advik,"I've been experiencing sleep issues, what should I do?",No response generated
+2025-01-24,member,,Can you explain keto diet benefits and how it applies to my health?,No response generated
+2025-01-25,member,Ruby,When is my next blood test?,No response generated
+2025-01-26,member,Ruby,Do I have any upcoming appointments?,No response generated
+2025-01-27,member,,Can you explain apob cholesterol and how it applies to my health?,No response generated
+2025-01-28,member,,Can you explain keto diet benefits and how it applies to my health?,No response generated
+2025-01-30,member,Carla,"I've been experiencing recovery challenges, what should I do?",No response generated
+2025-01-02,member,Dr. Warren,"I've been experiencing joint pain, what should I do?",No response generated
+2025-01-02,member,Ruby,When is my next blood test?,"I don't have access to your blood test schedule.  To schedule your next blood test, please contact your doctor.  I can help coordinate this if you provide me with their contact information. [General Context]"